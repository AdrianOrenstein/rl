--- conflicted
+++ resolved
@@ -2066,8 +2066,6 @@
 
 @pytest.mark.skipif(not _has_robohive, reason="SMACv2 not found")
 class TestRoboHive:
-<<<<<<< HEAD
-=======
     # unfortunately we must import robohive to get the available envs
     # and this import will occur whenever pytest is run on this file.
     # The other option would be not to use parametrize but that also
@@ -2075,7 +2073,6 @@
     # In the CI, robohive should not coexist with other libs so that's fine.
     # Locally these imports can be annoying, especially given the amount of
     # stuff printed by robohive.
->>>>>>> 57f1220b
     @pytest.mark.parametrize("envname", RoboHiveEnv.available_envs)
     @pytest.mark.parametrize("from_pixels", [True, False])
     @set_gym_backend("gym")
