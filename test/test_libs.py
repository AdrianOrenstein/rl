# Copyright (c) Meta Platforms, Inc. and affiliates.
#
# This source code is licensed under the MIT license found in the
# LICENSE file in the root directory of this source tree.
import importlib

from torchrl.envs.transforms import ActionMask, TransformedEnv
from torchrl.modules import MaskedCategorical

_has_isaac = importlib.util.find_spec("isaacgym") is not None

if _has_isaac:
    # isaac gym asks to be imported before torch...
    import isaacgym  # noqa
    import isaacgymenvs  # noqa
    from torchrl.envs.libs.isaacgym import IsaacGymEnv

import argparse
import importlib

import time
from sys import platform
from typing import Optional, Union

import numpy as np
import pytest
import torch

from _utils_internal import (
    _make_multithreaded_env,
    CARTPOLE_VERSIONED,
    get_available_devices,
    get_default_devices,
    HALFCHEETAH_VERSIONED,
    PENDULUM_VERSIONED,
    PONG_VERSIONED,
    rollout_consistency_assertion,
)
from packaging import version
from tensordict import LazyStackedTensorDict
from tensordict.nn import (
    ProbabilisticTensorDictModule,
    TensorDictModule,
    TensorDictSequential,
)
from tensordict.tensordict import assert_allclose_td, TensorDict
from torch import nn
from torchrl._utils import implement_for
from torchrl.collectors.collectors import RandomPolicy, SyncDataCollector
from torchrl.data.datasets.d4rl import D4RLExperienceReplay
from torchrl.data.datasets.openml import OpenMLExperienceReplay
from torchrl.data.replay_buffers import SamplerWithoutReplacement
from torchrl.envs import (
    Compose,
    DoubleToFloat,
    EnvCreator,
    ParallelEnv,
    RenameTransform,
)
from torchrl.envs.batched_envs import SerialEnv
from torchrl.envs.libs.brax import _has_brax, BraxEnv
from torchrl.envs.libs.dm_control import _has_dmc, DMControlEnv, DMControlWrapper
from torchrl.envs.libs.envpool import _has_envpool, MultiThreadedEnvWrapper
from torchrl.envs.libs.gym import (
    _has_gym,
    _is_from_pixels,
    GymEnv,
    GymWrapper,
    MOGymEnv,
    MOGymWrapper,
    set_gym_backend,
)
from torchrl.envs.libs.habitat import _has_habitat, HabitatEnv
from torchrl.envs.libs.jumanji import _has_jumanji, JumanjiEnv
from torchrl.envs.libs.openml import OpenMLEnv
from torchrl.envs.libs.pettingzoo import _has_pettingzoo, PettingZooEnv
from torchrl.envs.libs.robohive import RoboHiveEnv
from torchrl.envs.libs.smacv2 import _has_smacv2, SMACv2Env
from torchrl.envs.libs.vmas import _has_vmas, VmasEnv, VmasWrapper
from torchrl.envs.utils import check_env_specs, ExplorationType, MarlGroupMapType
from torchrl.modules import ActorCriticOperator, MLP, SafeModule, ValueOperator

_has_d4rl = importlib.util.find_spec("d4rl") is not None

_has_mo = importlib.util.find_spec("mo_gymnasium") is not None

_has_sklearn = importlib.util.find_spec("sklearn") is not None

_has_gym_robotics = importlib.util.find_spec("gymnasium_robotics") is not None

if _has_gym:
    try:
        import gymnasium as gym
        from gymnasium import __version__ as gym_version

        gym_version = version.parse(gym_version)
        from gymnasium.wrappers.pixel_observation import PixelObservationWrapper
    except ModuleNotFoundError:
        import gym

        gym_version = version.parse(gym.__version__)
        if gym_version > version.parse("0.19"):
            from gym.wrappers.pixel_observation import PixelObservationWrapper
        else:
            from torchrl.envs.libs.utils import (
                GymPixelObservationWrapper as PixelObservationWrapper,
            )


if _has_dmc:
    from dm_control import suite
    from dm_control.suite.wrappers import pixels

if _has_vmas:
    import vmas


if _has_envpool:
    import envpool

IS_OSX = platform == "darwin"
RTOL = 1e-1
ATOL = 1e-1


@pytest.mark.skipif(not _has_gym, reason="no gym library found")
class TestGym:
    @pytest.mark.parametrize(
        "env_name",
        [
            PONG_VERSIONED,
            # PENDULUM_VERSIONED,
            HALFCHEETAH_VERSIONED,
        ],
    )
    @pytest.mark.parametrize("frame_skip", [1, 3])
    @pytest.mark.parametrize(
        "from_pixels,pixels_only",
        [
            [False, False],
            [True, True],
            [True, False],
        ],
    )
    def test_gym(self, env_name, frame_skip, from_pixels, pixels_only):
        if env_name == PONG_VERSIONED and not from_pixels:
            # raise pytest.skip("already pixel")
            # we don't skip because that would raise an exception
            return
        elif (
            env_name != PONG_VERSIONED and from_pixels and torch.cuda.device_count() < 1
        ):
            raise pytest.skip("no cuda device")

        tdreset = []
        tdrollout = []
        final_seed = []
        for _ in range(2):
            env0 = GymEnv(
                env_name,
                frame_skip=frame_skip,
                from_pixels=from_pixels,
                pixels_only=pixels_only,
            )
            torch.manual_seed(0)
            np.random.seed(0)
            final_seed.append(env0.set_seed(0))
            tdreset.append(env0.reset())
            tdrollout.append(env0.rollout(max_steps=50))
            assert env0.from_pixels is from_pixels
            env0.close()
            env_type = type(env0._env)
            del env0

        assert_allclose_td(*tdreset, rtol=RTOL, atol=ATOL)
        assert_allclose_td(*tdrollout, rtol=RTOL, atol=ATOL)
        final_seed0, final_seed1 = final_seed
        assert final_seed0 == final_seed1

        if env_name == PONG_VERSIONED:
            base_env = gym.make(env_name, frameskip=frame_skip)
            frame_skip = 1
        else:
            base_env = _make_gym_environment(env_name)

        if from_pixels and not _is_from_pixels(base_env):
            base_env = PixelObservationWrapper(base_env, pixels_only=pixels_only)
        assert type(base_env) is env_type
        env1 = GymWrapper(base_env, frame_skip=frame_skip)
        torch.manual_seed(0)
        np.random.seed(0)
        final_seed2 = env1.set_seed(0)
        tdreset2 = env1.reset()
        rollout2 = env1.rollout(max_steps=50)
        assert env1.from_pixels is from_pixels
        env1.close()
        del env1, base_env

        assert_allclose_td(tdreset[0], tdreset2, rtol=RTOL, atol=ATOL)
        assert final_seed0 == final_seed2
        assert_allclose_td(tdrollout[0], rollout2, rtol=RTOL, atol=ATOL)

    @pytest.mark.parametrize(
        "env_name",
        [
            PONG_VERSIONED,
            # PENDULUM_VERSIONED,
            HALFCHEETAH_VERSIONED,
        ],
    )
    @pytest.mark.parametrize("frame_skip", [1, 3])
    @pytest.mark.parametrize(
        "from_pixels,pixels_only",
        [
            [False, False],
            [True, True],
            [True, False],
        ],
    )
    def test_gym_fake_td(self, env_name, frame_skip, from_pixels, pixels_only):
        if env_name == PONG_VERSIONED and not from_pixels:
            # raise pytest.skip("already pixel")
            return
        elif (
            env_name != PONG_VERSIONED
            and from_pixels
            and (not torch.has_cuda or not torch.cuda.device_count())
        ):
            raise pytest.skip("no cuda device")

        env = GymEnv(
            env_name,
            frame_skip=frame_skip,
            from_pixels=from_pixels,
            pixels_only=pixels_only,
        )
        check_env_specs(env)

    @pytest.mark.parametrize("frame_skip", [1, 3])
    @pytest.mark.parametrize(
        "from_pixels,pixels_only",
        [
            [False, False],
            [True, True],
            [True, False],
        ],
    )
    @pytest.mark.parametrize("wrapper", [True, False])
    def test_mo(self, frame_skip, from_pixels, pixels_only, wrapper):
        if importlib.util.find_spec("gymnasium") is not None and not _has_mo:
            raise pytest.skip("mo-gym not found")
        else:
            # avoid skipping, which we consider as errors in the gym CI
            return

        def make_env():
            import mo_gymnasium

            if wrapper:
                return MOGymWrapper(
                    mo_gymnasium.make("minecart-v0"),
                    frame_skip=frame_skip,
                    from_pixels=from_pixels,
                    pixels_only=pixels_only,
                )
            else:
                return MOGymEnv(
                    "minecart-v0",
                    frame_skip=frame_skip,
                    from_pixels=from_pixels,
                    pixels_only=pixels_only,
                )

        env = make_env()
        check_env_specs(env)
        env = SerialEnv(2, make_env)
        check_env_specs(env)

    def test_info_reader(self):
        try:
            import gym_super_mario_bros as mario_gym
        except ImportError as err:
            try:
                import gym

                # with 0.26 we must have installed gym_super_mario_bros
                # Since we capture the skips as errors, we raise a skip in this case
                # Otherwise, we just return
                if (
                    version.parse("0.26.0")
                    <= version.parse(gym.__version__)
                    < version.parse("0.27.0")
                ):
                    raise pytest.skip(f"no super mario bros: error=\n{err}")
            except ImportError:
                pass
            return

        env = mario_gym.make("SuperMarioBros-v0", apply_api_compatibility=True)
        env = GymWrapper(env)

        def info_reader(info, tensordict):
            assert isinstance(info, dict)  # failed before bugfix

        env.info_dict_reader = info_reader
        env.reset()
        env.rand_step()
        env.rollout(3)

    @implement_for("gymnasium", "0.27.0", None)
    def test_one_hot_and_categorical(self):
        # tests that one-hot and categorical work ok when an integer is expected as action
        cliff_walking = GymEnv("CliffWalking-v0", categorical_action_encoding=True)
        cliff_walking.rollout(10)
        check_env_specs(cliff_walking)

        cliff_walking = GymEnv("CliffWalking-v0", categorical_action_encoding=False)
        cliff_walking.rollout(10)
        check_env_specs(cliff_walking)

    @implement_for("gym", None, "0.27.0")
    def test_one_hot_and_categorical(self):  # noqa: F811
        # we do not skip (bc we may want to make sure nothing is skipped)
        # but CliffWalking-v0 in earlier Gym versions uses np.bool, which
        # was deprecated after np 1.20, and we don't want to install multiple np
        # versions.
        return

<<<<<<< HEAD
    @implement_for("gym", None, "0.26")
    @pytest.mark.parametrize("wrapper", [True, False])
    def test_gym_output_num(self, wrapper):
        # gym has 4 outputs, no truncation
        import gym

        if wrapper:
            env = GymWrapper(gym.make(PENDULUM_VERSIONED))
        else:
            with set_gym_backend("gym"):
                env = GymEnv(PENDULUM_VERSIONED)
        assert "truncated" not in env.done_keys
        assert "done" in env.done_keys
        check_env_specs(env)

    @implement_for("gym", "0.26", None)
    @pytest.mark.parametrize("wrapper", [True, False])
    def test_gym_output_num(self, wrapper):  # noqa: F811
        # gym has 5 outputs, with truncation
        import gym

        if wrapper:
            env = GymWrapper(gym.make(PENDULUM_VERSIONED))
        else:
            with set_gym_backend("gym"):
                env = GymEnv(PENDULUM_VERSIONED)
        assert "truncated" in env.done_keys
        assert "done" in env.done_keys
        check_env_specs(env)

        if wrapper:
            # let's further test with a wrapper that exposes the env with old API
            from gym.wrappers.compatibility import EnvCompatibility

            with pytest.raises(
                ValueError,
                match="GymWrapper does not support the gym.wrapper.compatibility.EnvCompatibility",
            ):
                GymWrapper(EnvCompatibility(gym.make("CartPole-v1")))

    @implement_for("gymnasium", "0.27", None)
    @pytest.mark.parametrize("wrapper", [True, False])
    def test_gym_output_num(self, wrapper):  # noqa: F811
        # gym has 5 outputs, with truncation
        import gymnasium as gym

        if wrapper:
            env = GymWrapper(gym.make(PENDULUM_VERSIONED))
        else:
            with set_gym_backend("gymnasium"):
                env = GymEnv(PENDULUM_VERSIONED)
        assert "truncated" in env.done_keys
        assert "done" in env.done_keys
        check_env_specs(env)
=======
    @implement_for("gymnasium", "0.27.0", None)
    # this env has Dict-based observation which is a nice thing to test
    @pytest.mark.parametrize(
        "envname",
        ["HalfCheetah-v4", "CartPole-v1", "ALE/Pong-v5"]
        + (["FetchReach-v2"] if _has_gym_robotics else []),
    )
    def test_vecenvs_wrapper(self, envname):
        import gymnasium

        # we can't use parametrize with implement_for
        env = GymWrapper(
            gymnasium.vector.SyncVectorEnv(
                2 * [lambda envname=envname: gymnasium.make(envname)]
            )
        )
        assert env.batch_size == torch.Size([2])
        check_env_specs(env)
        env = GymWrapper(
            gymnasium.vector.AsyncVectorEnv(
                2 * [lambda envname=envname: gymnasium.make(envname)]
            )
        )
        assert env.batch_size == torch.Size([2])
        check_env_specs(env)

    @implement_for("gymnasium", "0.27.0", None)
    # this env has Dict-based observation which is a nice thing to test
    @pytest.mark.parametrize(
        "envname",
        ["HalfCheetah-v4", "CartPole-v1", "ALE/Pong-v5"]
        + (["FetchReach-v2"] if _has_gym_robotics else []),
    )
    def test_vecenvs_env(self, envname):
        from _utils_internal import rollout_consistency_assertion

        with set_gym_backend("gymnasium"):
            env = GymEnv(envname, num_envs=2, from_pixels=False)
            check_env_specs(env)
            rollout = env.rollout(100, break_when_any_done=False)
            for obs_key in env.observation_spec.keys(True, True):
                rollout_consistency_assertion(
                    rollout, done_key="done", observation_key=obs_key
                )

    @implement_for("gym", "0.18", "0.27.0")
    @pytest.mark.parametrize(
        "envname",
        ["CartPole-v1", "HalfCheetah-v4"],
    )
    def test_vecenvs_wrapper(self, envname):  # noqa: F811
        import gym

        # we can't use parametrize with implement_for
        for envname in ["CartPole-v1", "HalfCheetah-v4"]:
            env = GymWrapper(
                gym.vector.SyncVectorEnv(
                    2 * [lambda envname=envname: gym.make(envname)]
                )
            )
            assert env.batch_size == torch.Size([2])
            check_env_specs(env)
            env = GymWrapper(
                gym.vector.AsyncVectorEnv(
                    2 * [lambda envname=envname: gym.make(envname)]
                )
            )
            assert env.batch_size == torch.Size([2])
            check_env_specs(env)

    @implement_for("gym", "0.18", "0.27.0")
    @pytest.mark.parametrize(
        "envname",
        ["CartPole-v1", "HalfCheetah-v4"],
    )
    def test_vecenvs_env(self, envname):  # noqa: F811
        with set_gym_backend("gym"):
            env = GymEnv(envname, num_envs=2, from_pixels=False)
            check_env_specs(env)
            rollout = env.rollout(100, break_when_any_done=False)
            for obs_key in env.observation_spec.keys(True, True):
                rollout_consistency_assertion(
                    rollout, done_key="done", observation_key=obs_key
                )
        if envname != "CartPole-v1":
            with set_gym_backend("gym"):
                env = GymEnv(envname, num_envs=2, from_pixels=True)
                check_env_specs(env)

    @implement_for("gym", None, "0.18")
    @pytest.mark.parametrize(
        "envname",
        ["CartPole-v1", "HalfCheetah-v4"],
    )
    def test_vecenvs_wrapper(self, envname):  # noqa: F811
        # skipping tests for older versions of gym
        ...

    @implement_for("gym", None, "0.18")
    @pytest.mark.parametrize(
        "envname",
        ["CartPole-v1", "HalfCheetah-v4"],
    )
    def test_vecenvs_env(self, envname):  # noqa: F811
        # skipping tests for older versions of gym
        ...
>>>>>>> fe91c4fc


@implement_for("gym", None, "0.26")
def _make_gym_environment(env_name):  # noqa: F811
    return gym.make(env_name)


@implement_for("gym", "0.26", None)
def _make_gym_environment(env_name):  # noqa: F811
    return gym.make(env_name, render_mode="rgb_array")


@implement_for("gymnasium", "0.27", None)
def _make_gym_environment(env_name):  # noqa: F811
    return gym.make(env_name, render_mode="rgb_array")


@pytest.mark.skipif(not _has_dmc, reason="no dm_control library found")
@pytest.mark.parametrize("env_name,task", [["cheetah", "run"]])
@pytest.mark.parametrize("frame_skip", [1, 3])
@pytest.mark.parametrize(
    "from_pixels,pixels_only",
    [
        [True, True],
        [True, False],
        [False, False],
    ],
)
class TestDMControl:
    def test_dmcontrol(self, env_name, task, frame_skip, from_pixels, pixels_only):
        if from_pixels and (not torch.has_cuda or not torch.cuda.device_count()):
            raise pytest.skip("no cuda device")

        tds = []
        tds_reset = []
        final_seed = []
        for _ in range(2):
            env0 = DMControlEnv(
                env_name,
                task,
                frame_skip=frame_skip,
                from_pixels=from_pixels,
                pixels_only=pixels_only,
            )
            torch.manual_seed(0)
            np.random.seed(0)
            final_seed0 = env0.set_seed(0)
            tdreset0 = env0.reset()
            rollout0 = env0.rollout(max_steps=50)
            env0.close()
            del env0
            tds_reset.append(tdreset0)
            tds.append(rollout0)
            final_seed.append(final_seed0)

        tdreset1, tdreset0 = tds_reset
        rollout0, rollout1 = tds
        final_seed0, final_seed1 = final_seed

        assert_allclose_td(tdreset1, tdreset0)
        assert final_seed0 == final_seed1
        assert_allclose_td(rollout0, rollout1)

        env1 = DMControlEnv(
            env_name,
            task,
            frame_skip=frame_skip,
            from_pixels=from_pixels,
            pixels_only=pixels_only,
        )
        torch.manual_seed(1)
        np.random.seed(1)
        final_seed1 = env1.set_seed(1)
        tdreset1 = env1.reset()
        rollout1 = env1.rollout(max_steps=50)
        env1.close()
        del env1

        with pytest.raises(AssertionError):
            assert_allclose_td(tdreset1, tdreset0)
            assert final_seed0 == final_seed1
            assert_allclose_td(rollout0, rollout1)

        base_env = suite.load(env_name, task)
        if from_pixels:
            render_kwargs = {"camera_id": 0}
            base_env = pixels.Wrapper(
                base_env, pixels_only=pixels_only, render_kwargs=render_kwargs
            )
        env2 = DMControlWrapper(base_env, frame_skip=frame_skip)
        torch.manual_seed(0)
        np.random.seed(0)
        final_seed2 = env2.set_seed(0)
        tdreset2 = env2.reset()
        rollout2 = env2.rollout(max_steps=50)

        assert_allclose_td(tdreset0, tdreset2)
        assert final_seed0 == final_seed2
        assert_allclose_td(rollout0, rollout2)

    def test_faketd(self, env_name, task, frame_skip, from_pixels, pixels_only):
        if from_pixels and (not torch.has_cuda or not torch.cuda.device_count()):
            raise pytest.skip("no cuda device")

        env = DMControlEnv(
            env_name,
            task,
            frame_skip=frame_skip,
            from_pixels=from_pixels,
            pixels_only=pixels_only,
        )
        check_env_specs(env)


params = []
if _has_dmc:
    params = [
        # [DMControlEnv, ("cheetah", "run"), {"from_pixels": True}],
        [DMControlEnv, ("cheetah", "run"), {"from_pixels": False}],
    ]
if _has_gym:
    params += [
        # [GymEnv, (HALFCHEETAH_VERSIONED,), {"from_pixels": True}],
        [GymEnv, (HALFCHEETAH_VERSIONED,), {"from_pixels": False}],
        [GymEnv, (PONG_VERSIONED,), {}],
    ]


@pytest.mark.skipif(
    IS_OSX,
    reason="rendering unstable on osx, skipping (mujoco.FatalError: gladLoadGL error)",
)
@pytest.mark.parametrize("env_lib,env_args,env_kwargs", params)
def test_td_creation_from_spec(env_lib, env_args, env_kwargs):
    if (
        gym_version < version.parse("0.26.0")
        and env_kwargs.get("from_pixels", False)
        and torch.cuda.device_count() == 0
    ):
        raise pytest.skip(
            "Skipping test as rendering is not supported in tests before gym 0.26."
        )
    env = env_lib(*env_args, **env_kwargs)
    td = env.rollout(max_steps=5)
    td0 = td[0]
    fake_td = env.fake_tensordict()

    assert set(fake_td.keys(include_nested=True, leaves_only=True)) == set(
        td.keys(include_nested=True, leaves_only=True)
    )
    for key in fake_td.keys(include_nested=True, leaves_only=True):
        assert fake_td.get(key).shape == td.get(key)[0].shape
    for key in fake_td.keys(include_nested=True, leaves_only=True):
        assert fake_td.get(key).shape == td0.get(key).shape
        assert fake_td.get(key).dtype == td0.get(key).dtype
        assert fake_td.get(key).device == td0.get(key).device


params = []
if _has_dmc:
    params += [
        # [DMControlEnv, ("cheetah", "run"), {"from_pixels": True}],
        [DMControlEnv, ("cheetah", "run"), {"from_pixels": False}],
    ]
if _has_gym:
    params += [
        # [GymEnv, (HALFCHEETAH_VERSIONED,), {"from_pixels": True}],
        [GymEnv, (HALFCHEETAH_VERSIONED,), {"from_pixels": False}],
        # [GymEnv, (PONG_VERSIONED,), {}],  # 1226: skipping
    ]


# @pytest.mark.skipif(IS_OSX, reason="rendering unstable on osx, skipping")
@pytest.mark.parametrize("env_lib,env_args,env_kwargs", params)
@pytest.mark.parametrize(
    "device",
    [torch.device("cuda:0") if torch.cuda.device_count() else torch.device("cpu")],
)
class TestCollectorLib:
    def test_collector_run(self, env_lib, env_args, env_kwargs, device):
        if not _has_dmc and env_lib is DMControlEnv:
            raise pytest.skip("no dmc")
        if not _has_gym and env_lib is GymEnv:
            raise pytest.skip("no gym")

        from_pixels = env_kwargs.get("from_pixels", False)
        if from_pixels and (not torch.has_cuda or not torch.cuda.device_count()):
            raise pytest.skip("no cuda device")

        env_fn = EnvCreator(lambda: env_lib(*env_args, **env_kwargs, device=device))
        env = SerialEnv(3, env_fn)
        # env = ParallelEnv(3, env_fn)  # 1226: Serial for efficiency reasons
        # check_env_specs(env)

        # env = ParallelEnv(3, env_fn)
        frames_per_batch = 21
        collector = SyncDataCollector(  # 1226: not using MultiaSync for perf reasons
            create_env_fn=env,
            policy=RandomPolicy(action_spec=env.action_spec),
            total_frames=-1,
            max_frames_per_traj=100,
            frames_per_batch=frames_per_batch,
            init_random_frames=-1,
            reset_at_each_iter=False,
            split_trajs=True,
            device=device,
            storing_device=device,
            exploration_type=ExplorationType.RANDOM,
        )
        for i, _data in enumerate(collector):
            if i == 3:
                break
        collector.shutdown()
        assert _data.shape[1] == -(frames_per_batch // -env.num_workers)
        assert _data.shape[0] == frames_per_batch // _data.shape[1]
        del env


@pytest.mark.skipif(not _has_habitat, reason="habitat not installed")
@pytest.mark.parametrize("envname", ["HabitatRenderPick-v0", "HabitatPick-v0"])
class TestHabitat:
    def test_habitat(self, envname):
        env = HabitatEnv(envname)
        _ = env.rollout(3)
        check_env_specs(env)

    @pytest.mark.parametrize("from_pixels", [True, False])
    def test_habitat_render(self, envname, from_pixels):
        env = HabitatEnv(envname, from_pixels=from_pixels)
        rollout = env.rollout(3)
        check_env_specs(env)
        if from_pixels:
            assert "pixels" in rollout.keys()


@pytest.mark.skipif(not _has_jumanji, reason="jumanji not installed")
@pytest.mark.parametrize(
    "envname",
    [
        "TSP-v1",
        "Snake-v1",
    ],
)
class TestJumanji:
    def test_jumanji_seeding(self, envname):
        final_seed = []
        tdreset = []
        tdrollout = []
        for _ in range(2):
            env = JumanjiEnv(envname)
            torch.manual_seed(0)
            np.random.seed(0)
            final_seed.append(env.set_seed(0))
            tdreset.append(env.reset())
            rollout = env.rollout(max_steps=50)
            tdrollout.append(rollout)
            env.close()
            del env
        assert final_seed[0] == final_seed[1]
        assert_allclose_td(*tdreset)
        assert_allclose_td(*tdrollout)

    @pytest.mark.parametrize("batch_size", [(), (5,), (5, 4)])
    def test_jumanji_batch_size(self, envname, batch_size):
        env = JumanjiEnv(envname, batch_size=batch_size)
        env.set_seed(0)
        tdreset = env.reset()
        tdrollout = env.rollout(max_steps=50)
        env.close()
        del env
        assert tdreset.batch_size == batch_size
        assert tdrollout.batch_size[:-1] == batch_size

    @pytest.mark.parametrize("batch_size", [(), (5,), (5, 4)])
    def test_jumanji_spec_rollout(self, envname, batch_size):
        env = JumanjiEnv(envname, batch_size=batch_size)
        env.set_seed(0)
        check_env_specs(env)

    @pytest.mark.parametrize("batch_size", [(), (5,), (5, 4)])
    def test_jumanji_consistency(self, envname, batch_size):
        import jax
        import jax.numpy as jnp
        import numpy as onp
        from torchrl.envs.libs.jax_utils import _tree_flatten

        env = JumanjiEnv(envname, batch_size=batch_size)
        obs_keys = list(env.observation_spec.keys(True))
        env.set_seed(1)
        rollout = env.rollout(10)

        env.set_seed(1)
        key = env.key
        base_env = env._env
        key, *keys = jax.random.split(key, int(np.prod(batch_size) + 1))
        state, timestep = jax.vmap(base_env.reset)(jnp.stack(keys))
        # state = env._reshape(state)
        # timesteps.append(timestep)
        for i in range(rollout.shape[-1]):
            action = rollout[..., i]["action"]
            # state = env._flatten(state)
            action = _tree_flatten(env.read_action(action), env.batch_size)
            state, timestep = jax.vmap(base_env.step)(state, action)
            # state = env._reshape(state)
            # timesteps.append(timestep)
            for _key in obs_keys:
                if isinstance(_key, str):
                    _key = (_key,)
                try:
                    t2 = getattr(timestep, _key[0])
                except AttributeError:
                    try:
                        t2 = getattr(timestep.observation, _key[0])
                    except AttributeError:
                        continue
                t1 = rollout[..., i][("next", *_key)]
                for __key in _key[1:]:
                    t2 = getattr(t2, _key)
                t2 = torch.tensor(onp.asarray(t2)).view_as(t1)
                torch.testing.assert_close(t1, t2)


ENVPOOL_CLASSIC_CONTROL_ENVS = [
    PENDULUM_VERSIONED,
    "MountainCar-v0",
    "MountainCarContinuous-v0",
    "Acrobot-v1",
    CARTPOLE_VERSIONED,
]
ENVPOOL_ATARI_ENVS = []  # PONG_VERSIONED]
ENVPOOL_GYM_ENVS = ENVPOOL_CLASSIC_CONTROL_ENVS + ENVPOOL_ATARI_ENVS
ENVPOOL_DM_ENVS = ["CheetahRun-v1"]
ENVPOOL_ALL_ENVS = ENVPOOL_GYM_ENVS + ENVPOOL_DM_ENVS


@pytest.mark.skipif(not _has_envpool, reason="No envpool library found")
class TestEnvPool:
    def test_lib(self):
        import envpool

        assert MultiThreadedEnvWrapper.lib is envpool

    @pytest.mark.parametrize("env_name", ENVPOOL_ALL_ENVS)
    def test_env_wrapper_creation(self, env_name):
        env_name = env_name.replace("ALE/", "")  # EnvPool naming convention
        envpool_env = envpool.make(
            task_id=env_name, env_type="gym", num_envs=4, gym_reset_return_info=True
        )
        env = MultiThreadedEnvWrapper(envpool_env)
        env.reset()
        env.rand_step()

    @pytest.mark.skipif(not _has_gym, reason="no gym")
    @pytest.mark.parametrize(
        "env_name", ENVPOOL_GYM_ENVS
    )  # Not working for CheetahRun-v1 yet
    @pytest.mark.parametrize("frame_skip", [4, 1])
    @pytest.mark.parametrize("transformed_out", [False, True])
    def test_specs(self, env_name, frame_skip, transformed_out, T=10, N=3):
        env_multithreaded = _make_multithreaded_env(
            env_name,
            frame_skip,
            transformed_out=transformed_out,
            N=N,
        )
        check_env_specs(env_multithreaded)

    @pytest.mark.skipif(not _has_gym, reason="no gym")
    @pytest.mark.parametrize("env_name", ENVPOOL_ALL_ENVS)
    @pytest.mark.parametrize("frame_skip", [4, 1])
    @pytest.mark.parametrize("transformed_out", [False, True])
    def test_env_basic_operation(
        self, env_name, frame_skip, transformed_out, T=10, N=3
    ):
        torch.manual_seed(0)
        env_multithreaded = _make_multithreaded_env(
            env_name,
            frame_skip,
            transformed_out=transformed_out,
            N=N,
        )
        td = TensorDict(
            source={"action": env_multithreaded.action_spec.rand()},
            batch_size=[
                N,
            ],
        )
        td1 = env_multithreaded.step(td)
        assert not td1.is_shared()
        assert ("next", "done") in td1.keys(True)
        assert ("next", "reward") in td1.keys(True)

        with pytest.raises(RuntimeError):
            # number of actions does not match number of workers
            td = TensorDict(
                source={"action": env_multithreaded.action_spec.rand()},
                batch_size=[N - 1],
            )
            _ = env_multithreaded.step(td)

        _reset = torch.zeros(N, dtype=torch.bool).bernoulli_()
        td_reset = TensorDict(
            source={"_reset": _reset},
            batch_size=[N],
        )
        env_multithreaded.reset(tensordict=td_reset)

        td = env_multithreaded.rollout(
            policy=None, max_steps=T, break_when_any_done=False
        )
        assert (
            td.shape == torch.Size([N, T]) or td.get("done").sum(1).all()
        ), f"{td.shape}, {td.get('done').sum(1)}"

        env_multithreaded.close()

    # Don't run on Atari envs because output is uint8
    @pytest.mark.skipif(not _has_gym, reason="no gym")
    @pytest.mark.parametrize("env_name", ENVPOOL_CLASSIC_CONTROL_ENVS + ENVPOOL_DM_ENVS)
    @pytest.mark.parametrize("frame_skip", [4, 1])
    @pytest.mark.parametrize("transformed_out", [True, False])
    def test_env_with_policy(
        self,
        env_name,
        frame_skip,
        transformed_out,
        T=10,
        N=3,
    ):
        class DiscreteChoice(torch.nn.Module):
            """Dummy module producing discrete output. Necessary when the action space is discrete."""

            def __init__(self, out_dim: int, dtype: Optional[Union[torch.dtype, str]]):
                super().__init__()
                self.lin = torch.nn.LazyLinear(out_dim, dtype=dtype)

            def forward(self, x):
                res = torch.argmax(self.lin(x), axis=-1, keepdim=True)
                return res

        env_multithreaded = _make_multithreaded_env(
            env_name,
            frame_skip,
            transformed_out=transformed_out,
            N=N,
        )
        if env_name == "CheetahRun-v1":
            in_keys = [("velocity")]
            dtype = torch.float64
        else:
            in_keys = ["observation"]
            dtype = torch.float32

        if env_multithreaded.action_spec.shape:
            module = torch.nn.LazyLinear(
                env_multithreaded.action_spec.shape[-1], dtype=dtype
            )
        else:
            # Action space is discrete
            module = DiscreteChoice(env_multithreaded.action_spec.space.n, dtype=dtype)

        policy = ActorCriticOperator(
            SafeModule(
                spec=None,
                module=torch.nn.LazyLinear(12, dtype=dtype),
                in_keys=in_keys,
                out_keys=["hidden"],
            ),
            SafeModule(
                spec=None,
                module=module,
                in_keys=["hidden"],
                out_keys=["action"],
            ),
            ValueOperator(
                module=MLP(out_features=1, num_cells=[], layer_kwargs={"dtype": dtype}),
                in_keys=["hidden", "action"],
            ),
        )

        td = TensorDict(
            source={"action": env_multithreaded.action_spec.rand()},
            batch_size=[
                N,
            ],
        )

        td1 = env_multithreaded.step(td)
        assert not td1.is_shared()
        assert ("next", "done") in td1.keys(True)
        assert ("next", "reward") in td1.keys(True)

        with pytest.raises(RuntimeError):
            # number of actions does not match number of workers
            td = TensorDict(
                source={"action": env_multithreaded.action_spec.rand()},
                batch_size=[N - 1],
            )
            _ = env_multithreaded.step(td)

        reset = torch.zeros(N, dtype=torch.bool).bernoulli_()
        td_reset = TensorDict(
            source={"_reset": reset},
            batch_size=[N],
        )
        env_multithreaded.reset(tensordict=td_reset)
        td = env_multithreaded.rollout(
            policy=policy, max_steps=T, break_when_any_done=False
        )
        assert (
            td.shape == torch.Size([N, T]) or td.get("done").sum(1).all()
        ), f"{td.shape}, {td.get('done').sum(1)}"

        env_multithreaded.close()

    @pytest.mark.skipif(not _has_gym, reason="no gym")
    @pytest.mark.parametrize("env_name", ENVPOOL_ALL_ENVS)
    @pytest.mark.parametrize("frame_skip", [4, 1])
    @pytest.mark.parametrize("transformed_out", [True, False])
    def test_multithreaded_env_seed(
        self, env_name, frame_skip, transformed_out, seed=100, N=4
    ):
        # Create the first env, set the seed, and perform a sequence of operations
        env = _make_multithreaded_env(
            env_name,
            frame_skip,
            transformed_out=True,
            N=N,
        )
        action = env.action_spec.rand()
        env.set_seed(seed)
        td0a = env.reset()
        td1a = env.step(td0a.clone().set("action", action))
        td2a = env.rollout(max_steps=10)

        # Create a new env, set the seed, and repeat same operations
        env = _make_multithreaded_env(
            env_name,
            frame_skip,
            transformed_out=True,
            N=N,
        )
        env.set_seed(seed)
        td0b = env.reset()
        td1b = env.step(td0b.clone().set("action", action))
        td2b = env.rollout(max_steps=10)

        # Check that results on two envs are identical
        assert_allclose_td(td0a, td0b.select(*td0a.keys()))
        assert_allclose_td(td1a, td1b)
        assert_allclose_td(td2a, td2b)

        # Check that results are different if seed is different
        # Skip Pong, since there different actions can lead to the same result
        if env_name != PONG_VERSIONED:
            env.set_seed(
                seed=seed + 10,
            )
            td0c = env.reset()
            td1c = env.step(td0c.clone().set("action", action))
            with pytest.raises(AssertionError):
                assert_allclose_td(td0a, td0c.select(*td0a.keys()))
            with pytest.raises(AssertionError):
                assert_allclose_td(td1a, td1c)
        env.close()

    @pytest.mark.skipif(not _has_gym, reason="no gym")
    def test_multithread_env_shutdown(self):
        env = _make_multithreaded_env(
            PENDULUM_VERSIONED,
            1,
            transformed_out=False,
            N=3,
        )
        env.reset()
        assert not env.is_closed
        env.rand_step()
        assert not env.is_closed
        env.close()
        assert env.is_closed
        env.reset()
        assert not env.is_closed
        env.close()

    @pytest.mark.skipif(not torch.cuda.device_count(), reason="no cuda to test on")
    @pytest.mark.skipif(not _has_gym, reason="no gym")
    @pytest.mark.parametrize("frame_skip", [4])
    @pytest.mark.parametrize("device", [0])
    @pytest.mark.parametrize("env_name", ENVPOOL_ALL_ENVS)
    @pytest.mark.parametrize("transformed_out", [False, True])
    @pytest.mark.parametrize("open_before", [False, True])
    def test_multithreaded_env_cast(
        self,
        env_name,
        frame_skip,
        transformed_out,
        device,
        open_before,
        T=10,
        N=3,
    ):
        # tests casting to device
        env_multithread = _make_multithreaded_env(
            env_name,
            frame_skip,
            transformed_out=transformed_out,
            N=N,
        )
        if open_before:
            td_cpu = env_multithread.rollout(max_steps=10)
            assert td_cpu.device == torch.device("cpu")
        env_multithread = env_multithread.to(device)
        assert env_multithread.observation_spec.device == torch.device(device)
        assert env_multithread.action_spec.device == torch.device(device)
        assert env_multithread.reward_spec.device == torch.device(device)
        assert env_multithread.device == torch.device(device)
        td_device = env_multithread.reset()
        assert td_device.device == torch.device(device), env_multithread
        td_device = env_multithread.rand_step()
        assert td_device.device == torch.device(device), env_multithread
        td_device = env_multithread.rollout(max_steps=10)
        assert td_device.device == torch.device(device), env_multithread
        env_multithread.close()

    @pytest.mark.skipif(not _has_gym, reason="no gym")
    @pytest.mark.skipif(not torch.cuda.device_count(), reason="no cuda device detected")
    @pytest.mark.parametrize("frame_skip", [4])
    @pytest.mark.parametrize("device", [0])
    @pytest.mark.parametrize("env_name", ENVPOOL_ALL_ENVS)
    @pytest.mark.parametrize("transformed_out", [True, False])
    def test_env_device(self, env_name, frame_skip, transformed_out, device):
        # tests creation on device
        torch.manual_seed(0)
        N = 3

        env_multithreaded = _make_multithreaded_env(
            env_name,
            frame_skip,
            transformed_out=transformed_out,
            device=device,
            N=N,
        )

        assert env_multithreaded.device == torch.device(device)
        out = env_multithreaded.rollout(max_steps=20)
        assert out.device == torch.device(device)

        env_multithreaded.close()


@pytest.mark.skipif(not _has_brax, reason="brax not installed")
@pytest.mark.parametrize("envname", ["fast"])
class TestBrax:
    def test_brax_seeding(self, envname):
        final_seed = []
        tdreset = []
        tdrollout = []
        for _ in range(2):
            env = BraxEnv(envname)
            torch.manual_seed(0)
            np.random.seed(0)
            final_seed.append(env.set_seed(0))
            tdreset.append(env.reset())
            tdrollout.append(env.rollout(max_steps=50))
            env.close()
            del env
        assert final_seed[0] == final_seed[1]
        assert_allclose_td(*tdreset)
        assert_allclose_td(*tdrollout)

    @pytest.mark.parametrize("batch_size", [(), (5,), (5, 4)])
    def test_brax_batch_size(self, envname, batch_size):
        env = BraxEnv(envname, batch_size=batch_size)
        env.set_seed(0)
        tdreset = env.reset()
        tdrollout = env.rollout(max_steps=50)
        env.close()
        del env
        assert tdreset.batch_size == batch_size
        assert tdrollout.batch_size[:-1] == batch_size

    @pytest.mark.parametrize("batch_size", [(), (5,), (5, 4)])
    def test_brax_spec_rollout(self, envname, batch_size):
        env = BraxEnv(envname, batch_size=batch_size)
        env.set_seed(0)
        check_env_specs(env)

    @pytest.mark.parametrize("batch_size", [(), (5,), (5, 4)])
    @pytest.mark.parametrize(
        "requires_grad",
        [
            True,
            False,
        ],
    )
    def test_brax_consistency(self, envname, batch_size, requires_grad):
        import jax
        import jax.numpy as jnp
        from torchrl.envs.libs.jax_utils import (
            _ndarray_to_tensor,
            _tensor_to_ndarray,
            _tree_flatten,
        )

        env = BraxEnv(envname, batch_size=batch_size, requires_grad=requires_grad)
        env.set_seed(1)
        rollout = env.rollout(10)

        env.set_seed(1)
        key = env._key
        base_env = env._env
        key, *keys = jax.random.split(key, int(np.prod(batch_size) + 1))
        state = jax.vmap(base_env.reset)(jnp.stack(keys))
        for i in range(rollout.shape[-1]):
            action = rollout[..., i]["action"]
            action = _tensor_to_ndarray(action.clone())
            action = _tree_flatten(action, env.batch_size)
            state = jax.vmap(base_env.step)(state, action)
            t1 = rollout[..., i][("next", "observation")]
            t2 = _ndarray_to_tensor(state.obs).view_as(t1)
            torch.testing.assert_close(t1, t2)

    @pytest.mark.parametrize("batch_size", [(), (5,), (5, 4)])
    def test_brax_grad(self, envname, batch_size):
        batch_size = (1,)
        env = BraxEnv(envname, batch_size=batch_size, requires_grad=True)
        env.set_seed(0)
        td1 = env.reset()
        action = torch.randn(env.action_spec.shape)
        action.requires_grad_(True)
        td1["action"] = action
        td2 = env.step(td1)
        td2[("next", "reward")].mean().backward()
        env.close()
        del env

    @pytest.mark.parametrize("batch_size", [(), (5,), (5, 4)])
    @pytest.mark.parametrize("parallel", [False, True])
    def test_brax_parallel(self, envname, batch_size, parallel, n=1):
        def make_brax():
            env = BraxEnv(envname, batch_size=batch_size, requires_grad=False)
            env.set_seed(1)
            return env

        if parallel:
            env = ParallelEnv(n, make_brax)
        else:
            env = SerialEnv(n, make_brax)
        check_env_specs(env)
        tensordict = env.rollout(3)
        assert tensordict.shape == torch.Size([n, *batch_size, 3])


@pytest.mark.skipif(not _has_vmas, reason="vmas not installed")
class TestVmas:
    @pytest.mark.parametrize("scenario_name", VmasWrapper.available_envs)
    @pytest.mark.parametrize("continuous_actions", [True, False])
    def test_all_vmas_scenarios(self, scenario_name, continuous_actions):
        env = VmasEnv(
            scenario=scenario_name,
            continuous_actions=continuous_actions,
            num_envs=4,
        )
        env.set_seed(0)
        env.reset()
        env.rollout(10)

    @pytest.mark.parametrize(
        "scenario_name", ["simple_reference", "waterfall", "flocking", "discovery"]
    )
    def test_vmas_seeding(self, scenario_name):
        final_seed = []
        tdreset = []
        tdrollout = []
        for _ in range(2):
            env = VmasEnv(
                scenario=scenario_name,
                num_envs=4,
            )
            final_seed.append(env.set_seed(0))
            tdreset.append(env.reset())
            tdrollout.append(env.rollout(max_steps=10))
            env.close()
            del env
        assert final_seed[0] == final_seed[1]
        assert_allclose_td(*tdreset)
        assert_allclose_td(*tdrollout)

    @pytest.mark.parametrize(
        "batch_size", [(), (12,), (12, 2), (12, 3), (12, 3, 1), (12, 3, 4)]
    )
    @pytest.mark.parametrize("scenario_name", VmasWrapper.available_envs)
    def test_vmas_batch_size_error(self, scenario_name, batch_size):
        num_envs = 12
        n_agents = 2
        if len(batch_size) > 1:
            with pytest.raises(
                TypeError,
                match="Batch size used in constructor is not compatible with vmas.",
            ):
                _ = VmasEnv(
                    scenario=scenario_name,
                    num_envs=num_envs,
                    n_agents=n_agents,
                    batch_size=batch_size,
                )
        elif len(batch_size) == 1 and batch_size != (num_envs,):
            with pytest.raises(
                TypeError,
                match="Batch size used in constructor does not match vmas batch size.",
            ):
                _ = VmasEnv(
                    scenario=scenario_name,
                    num_envs=num_envs,
                    n_agents=n_agents,
                    batch_size=batch_size,
                )
        else:
            _ = VmasEnv(
                scenario=scenario_name,
                num_envs=num_envs,
                n_agents=n_agents,
                batch_size=batch_size,
            )

    @pytest.mark.parametrize("num_envs", [1, 20])
    @pytest.mark.parametrize("n_agents", [1, 5])
    @pytest.mark.parametrize(
        "scenario_name",
        ["simple_reference", "simple_tag", "waterfall", "flocking", "discovery"],
    )
    def test_vmas_batch_size(self, scenario_name, num_envs, n_agents):
        torch.manual_seed(0)
        n_rollout_samples = 5
        env = VmasEnv(
            scenario=scenario_name,
            num_envs=num_envs,
            n_agents=n_agents,
        )
        env.set_seed(0)
        tdreset = env.reset()
        tdrollout = env.rollout(
            max_steps=n_rollout_samples,
            return_contiguous=False if env.het_specs else True,
        )
        env.close()

        if env.het_specs:
            assert isinstance(tdreset["agents"], LazyStackedTensorDict)
        else:
            assert isinstance(tdreset["agents"], TensorDict)

        assert tdreset.batch_size == (num_envs,)
        assert tdreset["agents"].batch_size == (num_envs, env.n_agents)
        if not env.het_specs:
            assert tdreset["agents", "observation"].shape[1] == env.n_agents
        assert tdreset["done"].shape[1] == 1

        assert tdrollout.batch_size == (num_envs, n_rollout_samples)
        assert tdrollout["agents"].batch_size == (
            num_envs,
            n_rollout_samples,
            env.n_agents,
        )
        if not env.het_specs:
            assert tdrollout["agents", "observation"].shape[2] == env.n_agents
        assert tdrollout["next", "agents", "reward"].shape[2] == env.n_agents
        assert tdrollout["agents", "action"].shape[2] == env.n_agents
        assert tdrollout["done"].shape[2] == 1
        del env

    @pytest.mark.parametrize("num_envs", [1, 20])
    @pytest.mark.parametrize("n_agents", [1, 5])
    @pytest.mark.parametrize("continuous_actions", [True, False])
    @pytest.mark.parametrize(
        "scenario_name",
        ["simple_reference", "simple_tag", "waterfall", "flocking", "discovery"],
    )
    def test_vmas_spec_rollout(
        self, scenario_name, num_envs, n_agents, continuous_actions
    ):
        env = VmasEnv(
            scenario=scenario_name,
            num_envs=num_envs,
            n_agents=n_agents,
            continuous_actions=continuous_actions,
        )
        wrapped = VmasWrapper(
            vmas.make_env(
                scenario=scenario_name,
                num_envs=num_envs,
                n_agents=n_agents,
                continuous_actions=continuous_actions,
            )
        )
        for e in [env, wrapped]:
            e.set_seed(0)
            check_env_specs(e, return_contiguous=False if e.het_specs else True)
            del e

    @pytest.mark.parametrize("num_envs", [1, 20])
    @pytest.mark.parametrize("n_agents", [1, 5])
    @pytest.mark.parametrize("scenario_name", VmasWrapper.available_envs)
    def test_vmas_repr(self, scenario_name, num_envs, n_agents):
        if n_agents == 1 and scenario_name == "balance":
            return
        env = VmasEnv(
            scenario=scenario_name,
            num_envs=num_envs,
            n_agents=n_agents,
        )
        assert str(env) == (
            f"{VmasEnv.__name__}(num_envs={num_envs}, n_agents={env.n_agents},"
            f" batch_size={torch.Size((num_envs,))}, device={env.device}) (scenario={scenario_name})"
        )

    @pytest.mark.parametrize("num_envs", [1, 10])
    @pytest.mark.parametrize("n_workers", [1, 3])
    @pytest.mark.parametrize("continuous_actions", [True, False])
    @pytest.mark.parametrize(
        "scenario_name", ["simple_reference", "waterfall", "flocking", "discovery"]
    )
    def test_vmas_parallel(
        self,
        scenario_name,
        num_envs,
        n_workers,
        continuous_actions,
        n_agents=5,
        n_rollout_samples=3,
    ):
        torch.manual_seed(0)

        def make_vmas():
            env = VmasEnv(
                scenario=scenario_name,
                num_envs=num_envs,
                n_agents=n_agents,
                continuous_actions=continuous_actions,
            )
            env.set_seed(0)
            return env

        env = ParallelEnv(n_workers, make_vmas)
        tensordict = env.rollout(max_steps=n_rollout_samples)

        assert tensordict.shape == torch.Size(
            [n_workers, list(env.num_envs)[0], n_rollout_samples]
        )

    @pytest.mark.parametrize("num_envs", [1, 10])
    @pytest.mark.parametrize("n_workers", [1, 3])
    @pytest.mark.parametrize(
        "scenario_name", ["simple_reference", "waterfall", "flocking", "discovery"]
    )
    def test_vmas_reset(
        self,
        scenario_name,
        num_envs,
        n_workers,
        n_agents=5,
        n_rollout_samples=3,
        max_steps=3,
    ):
        torch.manual_seed(0)

        def make_vmas():
            env = VmasEnv(
                scenario=scenario_name,
                num_envs=num_envs,
                n_agents=n_agents,
                max_steps=max_steps,
            )
            env.set_seed(0)
            return env

        env = ParallelEnv(n_workers, make_vmas)
        tensordict = env.rollout(max_steps=n_rollout_samples)

        assert (
            tensordict["next", "done"]
            .sum(
                tuple(range(tensordict.batch_dims, tensordict["next", "done"].ndim)),
                dtype=torch.bool,
            )[..., -1]
            .all()
        )

        _reset = env.done_spec.rand()
        while not _reset.any():
            _reset = env.done_spec.rand()

        tensordict = env.reset(
            TensorDict({"_reset": _reset}, batch_size=env.batch_size, device=env.device)
        )
        assert not tensordict["done"][_reset].all().item()
        # vmas resets all the agent dimension if only one of the agents needs resetting
        # thus, here we check that where we did not reset any agent, all agents are still done
        assert tensordict["done"].all(dim=2)[~_reset.any(dim=2)].all().item()

    @pytest.mark.skipif(len(get_available_devices()) < 2, reason="not enough devices")
    @pytest.mark.parametrize("first", [0, 1])
    @pytest.mark.parametrize(
        "scenario_name", ["simple_reference", "waterfall", "flocking", "discovery"]
    )
    def test_to_device(self, scenario_name: str, first: int):
        torch.manual_seed(0)
        devices = get_available_devices()

        def make_vmas():
            env = VmasEnv(
                scenario=scenario_name,
                num_envs=7,
                n_agents=3,
                seed=0,
                device=devices[first],
            )
            return env

        env = ParallelEnv(2, make_vmas)

        assert env.rollout(max_steps=3).device == devices[first]

        env.to(devices[1 - first])

        assert env.rollout(max_steps=3).device == devices[1 - first]

    @pytest.mark.parametrize("n_envs", [1, 4])
    @pytest.mark.parametrize("n_workers", [1, 2])
    @pytest.mark.parametrize("n_agents", [1, 3])
    def test_collector(self, n_envs, n_workers, n_agents, frames_per_batch=80):
        torch.manual_seed(1)
        env_fun = lambda: VmasEnv(
            scenario="flocking", num_envs=n_envs, n_agents=n_agents, max_steps=7
        )

        env = ParallelEnv(n_workers, env_fun)

        n_actions_per_agent = env.action_spec.shape[-1]
        n_observations_per_agent = env.observation_spec["agents", "observation"].shape[
            -1
        ]

        policy = SafeModule(
            nn.Linear(
                n_observations_per_agent,
                n_actions_per_agent,
            ),
            in_keys=[("agents", "observation")],
            out_keys=[env.action_key],
            spec=env.action_spec,
            safe=True,
        )
        ccollector = SyncDataCollector(
            create_env_fn=env,
            policy=policy,
            frames_per_batch=frames_per_batch,
            total_frames=1000,
            device="cpu",
        )

        for i, _td in enumerate(ccollector):
            if i == 1:
                break
        ccollector.shutdown()

        td_batch = (n_workers, n_envs, frames_per_batch // (n_workers * n_envs))
        agents_td_batch = td_batch + (n_agents,)

        assert _td.shape == td_batch
        assert _td["next"].shape == td_batch
        assert _td["agents"].shape == agents_td_batch
        assert _td["agents", "info"].shape == agents_td_batch
        assert _td["next", "agents"].shape == agents_td_batch
        assert _td["next", "agents", "info"].shape == agents_td_batch
        assert _td["collector"].shape == td_batch

        assert _td[env.action_key].shape == agents_td_batch + (n_actions_per_agent,)
        assert _td["agents", "observation"].shape == agents_td_batch + (
            n_observations_per_agent,
        )
        assert _td["next", "agents", "observation"].shape == agents_td_batch + (
            n_observations_per_agent,
        )
        assert _td["next", env.reward_key].shape == agents_td_batch + (1,)
        assert _td[env.done_key].shape == td_batch + (1,)
        assert _td["next", env.done_key].shape == td_batch + (1,)

        assert env.reward_key not in _td.keys(True, True)
        assert env.action_key not in _td["next"].keys(True, True)

    def test_collector_hetero(self, n_envs=10, frames_per_batch=20):
        env = VmasEnv(
            scenario="simple_tag",
            num_envs=n_envs,
        )
        torch.manual_seed(1)

        ccollector = SyncDataCollector(
            create_env_fn=env,
            policy=None,
            frames_per_batch=frames_per_batch,
            total_frames=1000,
            device="cpu",
        )

        for i, _td in enumerate(ccollector):
            if i == 1:
                break
        ccollector.shutdown()

        td_batch = (n_envs, frames_per_batch // n_envs)
        agents_td_batch = td_batch + (env.n_agents,)

        assert _td.shape == td_batch
        assert _td["next"].shape == td_batch
        assert _td["agents"].shape == agents_td_batch
        assert _td["next", "agents"].shape == agents_td_batch
        assert _td["collector"].shape == td_batch
        assert _td["next", env.reward_key].shape == agents_td_batch + (1,)
        assert _td[env.done_key].shape == td_batch + (1,)
        assert _td["next", env.done_key].shape == td_batch + (1,)

        assert env.reward_key not in _td.keys(True, True)
        assert env.action_key not in _td["next"].keys(True, True)


@pytest.mark.skipif(not _has_d4rl, reason="D4RL not found")
class TestD4RL:
    @pytest.mark.parametrize("task", ["walker2d-medium-replay-v2"])
    def test_terminate_on_end(self, task):
        t0 = time.time()
        data_true = D4RLExperienceReplay(
            task,
            split_trajs=True,
            from_env=False,
            terminate_on_end=True,
            batch_size=2,
            use_timeout_as_done=False,
        )
        _ = D4RLExperienceReplay(
            task,
            split_trajs=True,
            from_env=False,
            terminate_on_end=False,
            batch_size=2,
            use_timeout_as_done=False,
        )
        data_from_env = D4RLExperienceReplay(
            task,
            split_trajs=True,
            from_env=True,
            batch_size=2,
            use_timeout_as_done=False,
        )
        keys = set(data_from_env._storage._storage.keys(True, True))
        keys = keys.intersection(data_true._storage._storage.keys(True, True))
        assert_allclose_td(
            data_true._storage._storage.select(*keys),
            data_from_env._storage._storage.select(*keys),
        )

    @pytest.mark.parametrize(
        "task",
        [
            # "antmaze-medium-play-v0",
            # "hammer-cloned-v1",
            # "maze2d-open-v0",
            # "maze2d-open-dense-v0",
            # "relocate-human-v1",
            "walker2d-medium-replay-v2",
            # "ant-medium-v2",
            # # "flow-merge-random-v0",
            # "kitchen-partial-v0",
            # # "carla-town-v0",
        ],
    )
    def test_d4rl_dummy(self, task):
        t0 = time.time()
        _ = D4RLExperienceReplay(task, split_trajs=True, from_env=True, batch_size=2)
        print(f"completed test after {time.time()-t0}s")

    @pytest.mark.parametrize("task", ["walker2d-medium-replay-v2"])
    @pytest.mark.parametrize("split_trajs", [True, False])
    @pytest.mark.parametrize("from_env", [True, False])
    def test_dataset_build(self, task, split_trajs, from_env):
        t0 = time.time()
        data = D4RLExperienceReplay(
            task, split_trajs=split_trajs, from_env=from_env, batch_size=2
        )
        sample = data.sample()
        env = GymWrapper(gym.make(task))
        rollout = env.rollout(2)
        for key in rollout.keys(True, True):
            sim = rollout[key]
            offline = sample[key]
            assert sim.dtype == offline.dtype, key
            assert sim.shape[-1] == offline.shape[-1], key
        print(f"completed test after {time.time()-t0}s")

    @pytest.mark.parametrize("task", ["walker2d-medium-replay-v2"])
    @pytest.mark.parametrize("split_trajs", [True, False])
    def test_d4rl_iteration(self, task, split_trajs):
        t0 = time.time()
        batch_size = 3
        data = D4RLExperienceReplay(
            task,
            split_trajs=split_trajs,
            from_env=False,
            terminate_on_end=True,
            batch_size=batch_size,
            sampler=SamplerWithoutReplacement(drop_last=True),
        )
        i = 0
        for sample in data:  # noqa: B007
            i += 1
        assert len(data) // i == batch_size
        print(f"completed test after {time.time()-t0}s")


@pytest.mark.skipif(not _has_sklearn, reason="Scikit-learn not found")
@pytest.mark.parametrize(
    "dataset",
    [
        # "adult_num", # 1226: Expensive to test
        # "adult_onehot", # 1226: Expensive to test
        "mushroom_num",
        "mushroom_onehot",
        # "covertype",  # 1226: Expensive to test
        "shuttle",
        "magic",
    ],
)
class TestOpenML:
    @pytest.mark.parametrize("batch_size", [(), (2,), (2, 3)])
    def test_env(self, dataset, batch_size):
        env = OpenMLEnv(dataset, batch_size=batch_size)
        td = env.reset()
        assert td.shape == torch.Size(batch_size)
        td = env.rand_step(td)
        assert td.shape == torch.Size(batch_size)
        assert "index" not in td.keys()
        check_env_specs(env)

    def test_data(self, dataset):
        data = OpenMLExperienceReplay(
            dataset,
            batch_size=2048,
            transform=Compose(
                RenameTransform(["X"], ["observation"]),
                DoubleToFloat(["observation"]),
            ),
        )
        # check that dataset eventually runs out
        for i, _ in enumerate(data):  # noqa: B007
            continue
        assert len(data) // 2048 in (i, i - 1)


@pytest.mark.skipif(not _has_isaac, reason="IsaacGym not found")
@pytest.mark.parametrize(
    "task",
    [
        "AllegroHand",
        # "AllegroKuka",
        # "AllegroKukaTwoArms",
        # "AllegroHandManualDR",
        # "AllegroHandADR",
        "Ant",
        # "Anymal",
        # "AnymalTerrain",
        # "BallBalance",
        # "Cartpole",
        # "FactoryTaskGears",
        # "FactoryTaskInsertion",
        # "FactoryTaskNutBoltPick",
        # "FactoryTaskNutBoltPlace",
        # "FactoryTaskNutBoltScrew",
        # "FrankaCabinet",
        # "FrankaCubeStack",
        "Humanoid",
        # "HumanoidAMP",
        # "Ingenuity",
        # "Quadcopter",
        # "ShadowHand",
        "Trifinger",
    ],
)
@pytest.mark.parametrize("num_envs", [10, 20])
@pytest.mark.parametrize("device", get_default_devices())
class TestIsaacGym:
    @classmethod
    def _run_on_proc(cls, q, task, num_envs, device):
        try:
            env = IsaacGymEnv(task=task, num_envs=num_envs, device=device)
            check_env_specs(env)
            q.put(("succeeded!", None))
        except Exception as err:
            q.put(("failed!", err))
            raise err

    def test_env(self, task, num_envs, device):
        from torch import multiprocessing as mp

        q = mp.Queue(1)
        proc = mp.Process(target=self._run_on_proc, args=(q, task, num_envs, device))
        try:
            proc.start()
            msg, error = q.get()
            if msg != "succeeded!":
                raise error
        finally:
            q.close()
            proc.join()

    #
    # def test_collector(self, task, num_envs, device):
    #     env = IsaacGymEnv(task=task, num_envs=num_envs, device=device)
    #     collector = SyncDataCollector(
    #         env,
    #         policy=SafeModule(nn.LazyLinear(out_features=env.observation_spec['obs'].shape[-1]), in_keys=["obs"], out_keys=["action"]),
    #         frames_per_batch=20,
    #         total_frames=-1
    #     )
    #     for c in collector:
    #         assert c.shape == torch.Size([num_envs, 20])
    #         break


@pytest.mark.skipif(not _has_pettingzoo, reason="PettingZoo not found")
class TestPettingZoo:
    @pytest.mark.parametrize("parallel", [True, False])
    @pytest.mark.parametrize("continuous_actions", [True, False])
    @pytest.mark.parametrize("use_mask", [True])
    @pytest.mark.parametrize("return_state", [True, False])
    @pytest.mark.parametrize(
        "group_map",
        [None, MarlGroupMapType.ALL_IN_ONE_GROUP, MarlGroupMapType.ONE_GROUP_PER_AGENT],
    )
    def test_pistonball(
        self, parallel, continuous_actions, use_mask, return_state, group_map
    ):

        kwargs = {"n_pistons": 21, "continuous": continuous_actions}

        env = PettingZooEnv(
            task="pistonball_v6",
            parallel=parallel,
            seed=0,
            return_state=return_state,
            use_mask=use_mask,
            group_map=group_map,
            **kwargs,
        )

        check_env_specs(env)

    @pytest.mark.parametrize(
        "wins_player_0",
        [True, False],
    )
    def test_tic_tac_toe(self, wins_player_0):
        env = PettingZooEnv(
            task="tictactoe_v3",
            parallel=False,
            group_map={"player": ["player_1", "player_2"]},
            categorical_actions=False,
            seed=0,
            use_mask=True,
        )

        class Policy:

            action = 0
            t = 0

            def __call__(self, td):
                new_td = env.input_spec["full_action_spec"].zero()

                player_acting = 0 if self.t % 2 == 0 else 1
                other_player = 1 if self.t % 2 == 0 else 0
                # The acting player has "mask" True and "action_mask" set to the available actions
                assert td["player", "mask"][player_acting].all()
                assert td["player", "action_mask"][player_acting].any()
                # The non-acting player has "mask" False and "action_mask" set to all Trues
                assert not td["player", "mask"][other_player].any()
                assert td["player", "action_mask"][other_player].all()

                if self.t % 2 == 0:
                    if not wins_player_0 and self.t == 4:
                        new_td["player", "action"][0][self.action + 1] = 1
                    else:
                        new_td["player", "action"][0][self.action] = 1
                else:
                    new_td["player", "action"][1][self.action + 6] = 1
                if td["player", "mask"][1].all():
                    self.action += 1
                self.t += 1
                return td.update(new_td)

        td = env.rollout(100, policy=Policy())

        assert td.batch_size[0] == (5 if wins_player_0 else 6)
        assert (td[:-1]["next", "player", "reward"] == 0).all()
        if wins_player_0:
            assert (
                td[-1]["next", "player", "reward"] == torch.tensor([[1], [-1]])
            ).all()
        else:
            assert (
                td[-1]["next", "player", "reward"] == torch.tensor([[-1], [1]])
            ).all()

    @pytest.mark.parametrize(
        "task",
        [
            "multiwalker_v9",
            "waterworld_v4",
            "pursuit_v4",
            "simple_spread_v3",
            "simple_v3",
            "rps_v2",
            "cooperative_pong_v5",
            "pistonball_v6",
        ],
    )
    def test_envs_one_group_parallel(self, task):
        env = PettingZooEnv(
            task=task,
            parallel=True,
            seed=0,
            use_mask=False,
        )
        check_env_specs(env)
        env.rollout(100, break_when_any_done=False)

    @pytest.mark.parametrize(
        "task",
        [
            "multiwalker_v9",
            "waterworld_v4",
            "pursuit_v4",
            "simple_spread_v3",
            "simple_v3",
            "rps_v2",
            "cooperative_pong_v5",
            "pistonball_v6",
            "connect_four_v3",
            "tictactoe_v3",
            "chess_v6",
            "gin_rummy_v4",
            "tictactoe_v3",
        ],
    )
    def test_envs_one_group_aec(self, task):
        env = PettingZooEnv(
            task=task,
            parallel=False,
            seed=0,
            use_mask=True,
        )
        check_env_specs(env)
        env.rollout(100, break_when_any_done=False)

    @pytest.mark.parametrize(
        "task",
        [
            "simple_adversary_v3",
            "simple_crypto_v3",
            "simple_push_v3",
            "simple_reference_v3",
            "simple_speaker_listener_v4",
            "simple_tag_v3",
            "simple_world_comm_v3",
            "knights_archers_zombies_v10",
            "basketball_pong_v3",
            "boxing_v2",
            "foozpong_v3",
        ],
    )
    def test_envs_more_groups_parallel(self, task):
        env = PettingZooEnv(
            task=task,
            parallel=True,
            seed=0,
            use_mask=False,
        )
        check_env_specs(env)
        env.rollout(100, break_when_any_done=False)

    @pytest.mark.parametrize(
        "task",
        [
            "simple_adversary_v3",
            "simple_crypto_v3",
            "simple_push_v3",
            "simple_reference_v3",
            "simple_speaker_listener_v4",
            "simple_tag_v3",
            "simple_world_comm_v3",
            "knights_archers_zombies_v10",
            "basketball_pong_v3",
            "boxing_v2",
            "foozpong_v3",
            "go_v5",
        ],
    )
    def test_envs_more_groups_aec(self, task):
        env = PettingZooEnv(
            task=task,
            parallel=False,
            seed=0,
            use_mask=True,
        )
        check_env_specs(env)
        env.rollout(100, break_when_any_done=False)

    @pytest.mark.parametrize("task", ["knights_archers_zombies_v10", "pistonball_v6"])
    @pytest.mark.parametrize("parallel", [True, False])
    def test_vec_env(self, task, parallel):
        env_fun = lambda: PettingZooEnv(
            task=task,
            parallel=parallel,
            seed=0,
            use_mask=not parallel,
        )
        vec_env = ParallelEnv(2, create_env_fn=env_fun)
        vec_env.rollout(100, break_when_any_done=False)

    @pytest.mark.parametrize("task", ["knights_archers_zombies_v10", "pistonball_v6"])
    @pytest.mark.parametrize("parallel", [True, False])
    def test_collector(self, task, parallel):
        env_fun = lambda: PettingZooEnv(
            task=task,
            parallel=parallel,
            seed=0,
            use_mask=not parallel,
        )
        coll = SyncDataCollector(
            create_env_fn=env_fun, frames_per_batch=30, total_frames=60, policy=None
        )
        for _ in coll:
            break


class TestRoboHive:
    @pytest.mark.parametrize("envname", RoboHiveEnv.available_envs)
    @pytest.mark.parametrize("from_pixels", [True, False])
    def test_robohive(self, envname, from_pixels):
        if any(substr in envname for substr in ("_vr3m", "_vrrl", "_vflat", "_vvc1s")):
            print("not testing envs with prebuilt rendering")
            return
        if "Adroit" in envname:
            print("tcdm are broken")
            return
        try:
            env = RoboHiveEnv(envname)
        except AttributeError as err:
            if "'MjData' object has no attribute 'get_body_xipos'" in str(err):
                print("tcdm are broken")
                return
            else:
                raise err
        if from_pixels and len(RoboHiveEnv.get_available_cams(env_name=envname)) == 0:
            print("no camera")
            return
        check_env_specs(env)


@pytest.mark.skipif(not _has_smacv2, reason="SMACv2 not found")
class TestSmacv2:
    def test_env_procedural(self):
        distribution_config = {
            "n_units": 5,
            "n_enemies": 6,
            "team_gen": {
                "dist_type": "weighted_teams",
                "unit_types": ["marine", "marauder", "medivac"],
                "exception_unit_types": ["medivac"],
                "weights": [0.5, 0.2, 0.3],
                "observe": True,
            },
            "start_positions": {
                "dist_type": "surrounded_and_reflect",
                "p": 0.5,
                "n_enemies": 5,
                "map_x": 32,
                "map_y": 32,
            },
        }
        env = SMACv2Env(
            map_name="10gen_terran",
            capability_config=distribution_config,
            seed=0,
        )
        check_env_specs(env, seed=None)
        env.close()

    @pytest.mark.parametrize("categorical_actions", [True, False])
    @pytest.mark.parametrize("map", ["MMM2", "3s_vs_5z"])
    def test_env(self, map: str, categorical_actions):
        env = SMACv2Env(
            map_name=map,
            categorical_actions=categorical_actions,
            seed=0,
        )
        check_env_specs(env, seed=None)
        env.close()

    def test_parallel_env(self):
        env = TransformedEnv(
            ParallelEnv(
                num_workers=2,
                create_env_fn=lambda: SMACv2Env(
                    map_name="3s_vs_5z",
                    seed=0,
                ),
            ),
            ActionMask(
                action_key=("agents", "action"), mask_key=("agents", "action_mask")
            ),
        )
        check_env_specs(env, seed=None)
        env.close()

    def test_collector(self):
        env = SMACv2Env(map_name="MMM2", seed=0, categorical_actions=True)
        in_feats = env.observation_spec["agents", "observation"].shape[-1]
        out_feats = env.action_spec.space.n

        module = TensorDictModule(
            nn.Linear(in_feats, out_feats),
            in_keys=[("agents", "observation")],
            out_keys=[("agents", "logits")],
        )
        prob = ProbabilisticTensorDictModule(
            in_keys={"logits": ("agents", "logits"), "mask": ("agents", "action_mask")},
            out_keys=[("agents", "action")],
            distribution_class=MaskedCategorical,
        )
        actor = TensorDictSequential(module, prob)

        collector = SyncDataCollector(
            env, policy=actor, frames_per_batch=20, total_frames=40
        )
        for _ in collector:
            break
        collector.shutdown()


if __name__ == "__main__":
    args, unknown = argparse.ArgumentParser().parse_known_args()
    pytest.main([__file__, "--capture", "no", "--exitfirst"] + unknown)<|MERGE_RESOLUTION|>--- conflicted
+++ resolved
@@ -326,62 +326,6 @@
         # versions.
         return
 
-<<<<<<< HEAD
-    @implement_for("gym", None, "0.26")
-    @pytest.mark.parametrize("wrapper", [True, False])
-    def test_gym_output_num(self, wrapper):
-        # gym has 4 outputs, no truncation
-        import gym
-
-        if wrapper:
-            env = GymWrapper(gym.make(PENDULUM_VERSIONED))
-        else:
-            with set_gym_backend("gym"):
-                env = GymEnv(PENDULUM_VERSIONED)
-        assert "truncated" not in env.done_keys
-        assert "done" in env.done_keys
-        check_env_specs(env)
-
-    @implement_for("gym", "0.26", None)
-    @pytest.mark.parametrize("wrapper", [True, False])
-    def test_gym_output_num(self, wrapper):  # noqa: F811
-        # gym has 5 outputs, with truncation
-        import gym
-
-        if wrapper:
-            env = GymWrapper(gym.make(PENDULUM_VERSIONED))
-        else:
-            with set_gym_backend("gym"):
-                env = GymEnv(PENDULUM_VERSIONED)
-        assert "truncated" in env.done_keys
-        assert "done" in env.done_keys
-        check_env_specs(env)
-
-        if wrapper:
-            # let's further test with a wrapper that exposes the env with old API
-            from gym.wrappers.compatibility import EnvCompatibility
-
-            with pytest.raises(
-                ValueError,
-                match="GymWrapper does not support the gym.wrapper.compatibility.EnvCompatibility",
-            ):
-                GymWrapper(EnvCompatibility(gym.make("CartPole-v1")))
-
-    @implement_for("gymnasium", "0.27", None)
-    @pytest.mark.parametrize("wrapper", [True, False])
-    def test_gym_output_num(self, wrapper):  # noqa: F811
-        # gym has 5 outputs, with truncation
-        import gymnasium as gym
-
-        if wrapper:
-            env = GymWrapper(gym.make(PENDULUM_VERSIONED))
-        else:
-            with set_gym_backend("gymnasium"):
-                env = GymEnv(PENDULUM_VERSIONED)
-        assert "truncated" in env.done_keys
-        assert "done" in env.done_keys
-        check_env_specs(env)
-=======
     @implement_for("gymnasium", "0.27.0", None)
     # this env has Dict-based observation which is a nice thing to test
     @pytest.mark.parametrize(
@@ -488,7 +432,61 @@
     def test_vecenvs_env(self, envname):  # noqa: F811
         # skipping tests for older versions of gym
         ...
->>>>>>> fe91c4fc
+
+    @implement_for("gym", None, "0.26")
+    @pytest.mark.parametrize("wrapper", [True, False])
+    def test_gym_output_num(self, wrapper):
+        # gym has 4 outputs, no truncation
+        import gym
+
+        if wrapper:
+            env = GymWrapper(gym.make(PENDULUM_VERSIONED))
+        else:
+            with set_gym_backend("gym"):
+                env = GymEnv(PENDULUM_VERSIONED)
+        assert "truncated" not in env.done_keys
+        assert "done" in env.done_keys
+        check_env_specs(env)
+
+    @implement_for("gym", "0.26", None)
+    @pytest.mark.parametrize("wrapper", [True, False])
+    def test_gym_output_num(self, wrapper):  # noqa: F811
+        # gym has 5 outputs, with truncation
+        import gym
+
+        if wrapper:
+            env = GymWrapper(gym.make(PENDULUM_VERSIONED))
+        else:
+            with set_gym_backend("gym"):
+                env = GymEnv(PENDULUM_VERSIONED)
+        assert "truncated" in env.done_keys
+        assert "done" in env.done_keys
+        check_env_specs(env)
+
+        if wrapper:
+            # let's further test with a wrapper that exposes the env with old API
+            from gym.wrappers.compatibility import EnvCompatibility
+
+            with pytest.raises(
+                ValueError,
+                match="GymWrapper does not support the gym.wrapper.compatibility.EnvCompatibility",
+            ):
+                GymWrapper(EnvCompatibility(gym.make("CartPole-v1")))
+
+    @implement_for("gymnasium", "0.27", None)
+    @pytest.mark.parametrize("wrapper", [True, False])
+    def test_gym_output_num(self, wrapper):  # noqa: F811
+        # gym has 5 outputs, with truncation
+        import gymnasium as gym
+
+        if wrapper:
+            env = GymWrapper(gym.make(PENDULUM_VERSIONED))
+        else:
+            with set_gym_backend("gymnasium"):
+                env = GymEnv(PENDULUM_VERSIONED)
+        assert "truncated" in env.done_keys
+        assert "done" in env.done_keys
+        check_env_specs(env)
 
 
 @implement_for("gym", None, "0.26")
