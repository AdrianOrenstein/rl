--- conflicted
+++ resolved
@@ -34,11 +34,7 @@
 )
 from torchrl.data.tensordict.tensordict import assert_allclose_td
 from torchrl.envs import EnvCreator, ParallelEnv, SerialEnv
-<<<<<<< HEAD
-from torchrl.envs.libs.gym import _has_gym
-=======
 from torchrl.envs.libs.gym import _has_gym, GymEnv
->>>>>>> b584d781
 from torchrl.envs.transforms import TransformedEnv, VecNorm
 from torchrl.modules import (
     Actor,
