# Copyright (c) Meta Platforms, Inc. and affiliates.
#
# This source code is licensed under the MIT license found in the
# LICENSE file in the root directory of this source tree.
from __future__ import annotations

import collections

import functools
import inspect

import math
import os
import sys
import time
import traceback
import warnings
from copy import copy
from distutils.util import strtobool
from functools import wraps
from importlib import import_module
from typing import Any, Callable, cast, Dict, TypeVar, Union

import numpy as np
import torch
from packaging.version import parse
from torch import multiprocessing as mp


VERBOSE = strtobool(os.environ.get("VERBOSE", "0"))
_os_is_windows = sys.platform == "win32"
RL_WARNINGS = strtobool(os.environ.get("RL_WARNINGS", "1"))


class timeit:
    """A dirty but easy to use decorator for profiling code."""

    _REG = {}

    def __init__(self, name):
        self.name = name

    def __call__(self, fn):
        @wraps(fn)
        def decorated_fn(*args, **kwargs):
            with self:
                out = fn(*args, **kwargs)
                return out

        return decorated_fn

    def __enter__(self):
        self.t0 = time.time()

    def __exit__(self, exc_type, exc_val, exc_tb):
        t = time.time() - self.t0
        val = self._REG.setdefault(self.name, [0.0, 0.0, 0])

        count = val[2]
        N = count + 1
        val[0] = val[0] * (count / N) + t / N
        val[1] += t
        val[2] = N

    @staticmethod
    def print(prefix=None):
        keys = list(timeit._REG)
        keys.sort()
        for name in keys:
            strings = []
            if prefix:
                strings.append(prefix)
            strings.append(
                f"{name} took {timeit._REG[name][0] * 1000:4.4} msec (total = {timeit._REG[name][1]} sec)"
            )
            print(" -- ".join(strings))

    @staticmethod
    def erase():
        for k in timeit._REG:
            timeit._REG[k] = [0.0, 0.0, 0]


def _check_for_faulty_process(processes):
    terminate = False
    for p in processes:
        if not p.is_alive():
            terminate = True
            for _p in processes:
                if _p.is_alive():
                    _p.terminate()
        if terminate:
            break
    if terminate:
        raise RuntimeError(
            "At least one process failed. Check for more infos in the log."
        )


def seed_generator(seed):
    """A seed generator function.

    Given a seeding integer, generates a deterministic next seed to be used in a
    seeding sequence.

    Args:
        seed (int): initial seed.

    Returns: Next seed of the chain.

    """
    max_seed_val = (
        2**32 - 1
    )  # https://discuss.pytorch.org/t/what-is-the-max-seed-you-can-set-up/145688
    rng = np.random.default_rng(seed)
    seed = int.from_bytes(rng.bytes(8), "big")
    return seed % max_seed_val


class KeyDependentDefaultDict(collections.defaultdict):
    """A key-dependent default dict.

    Examples:
        >>> my_dict = KeyDependentDefaultDict(lambda key: "foo_" + key)
        >>> print(my_dict["bar"])
        foo_bar
    """

    def __init__(self, fun):
        self.fun = fun
        super().__init__()

    def __missing__(self, key):
        value = self.fun(key)
        self[key] = value
        return value


def prod(sequence):
    """General prod function, that generalised usage across math and np.

    Created for multiple python versions compatibility).

    """
    if hasattr(math, "prod"):
        return math.prod(sequence)
    else:
        return int(np.prod(sequence))


def get_binary_env_var(key):
    """Parses and returns the binary environment variable value.

    If not present in environment, it is considered `False`.

    Args:
        key (str): name of the environment variable.
    """
    val = os.environ.get(key, "False")
    if val in ("0", "False", "false"):
        val = False
    elif val in ("1", "True", "true"):
        val = True
    else:
        raise ValueError(
            f"Environment variable {key} should be in 'True', 'False', '0' or '1'. "
            f"Got {val} instead."
        )
    return val


class _Dynamic_CKPT_BACKEND:
    """Allows CKPT_BACKEND to be changed on-the-fly."""

    backends = ["torch", "torchsnapshot"]

    def _get_backend(self):
        backend = os.environ.get("CKPT_BACKEND", "torchsnapshot")
        if backend == "torchsnapshot":
            try:
                import torchsnapshot  # noqa: F401

                _has_ts = True
            except ImportError:
                _has_ts = False
            if not _has_ts:
                raise ImportError(
                    f"torchsnapshot not found, but the backend points to this library. "
                    f"Consider installing torchsnapshot or choose another backend (available backends: {self.backends})"
                )
        return backend

    def __getattr__(self, item):
        return getattr(self._get_backend(), item)

    def __eq__(self, other):
        return self._get_backend() == other

    def __ne__(self, other):
        return self._get_backend() != other

    def __repr__(self):
        return self._get_backend()


_CKPT_BACKEND = _Dynamic_CKPT_BACKEND()


class implement_for:
    """A version decorator that checks the version in the environment and implements a function with the fitting one.

    If specified module is missing or there is no fitting implementation, call of the decorated function
    will lead to the explicit error.
    In case of intersected ranges, last fitting implementation is used.

    This wrapper also works to implement different backends for a same function (eg. gym vs gymnasium,
    numpy vs jax-numpy etc).

    Args:
        module_name (str or callable): version is checked for the module with this
            name (e.g. "gym"). If a callable is provided, it should return the
            module.
        from_version: version from which implementation is compatible. Can be open (None).
        to_version: version from which implementation is no longer compatible. Can be open (None).

    Examples:
        >>> @implement_for("gym", "0.13", "0.14")
        >>> def fun(self, x):
        ...     # Older gym versions will return x + 1
        ...     return x + 1
        ...
        >>> @implement_for("gym", "0.14", "0.23")
        >>> def fun(self, x):
        ...     # More recent gym versions will return x + 2
        ...     return x + 2
        ...
        >>> @implement_for(lambda: import_module("gym"), "0.23", None)
        >>> def fun(self, x):
        ...     # More recent gym versions will return x + 2
        ...     return x + 2
        ...
        >>> @implement_for("gymnasium", "0.27", None)
        >>> def fun(self, x):
        ...     # If gymnasium is to be used instead of gym, x+3 will be returned
        ...     return x + 3
        ...

        This indicates that the function is compatible with gym 0.13+, but doesn't with gym 0.14+.
    """

    # Stores pointers to fitting implementations: dict[func_name] = func_pointer
    _implementations = {}
    _setters = []
    _cache_modules = {}

    def __init__(
        self,
        module_name: Union[str, Callable],
        from_version: str = None,
        to_version: str = None,
    ):
        self.module_name = module_name
        self.from_version = from_version
        self.to_version = to_version
        implement_for._setters.append(self)

    @staticmethod
    def check_version(version, from_version, to_version):
        return (from_version is None or parse(version) >= parse(from_version)) and (
            to_version is None or parse(version) < parse(to_version)
        )

    @staticmethod
    def get_class_that_defined_method(f):
        """Returns the class of a method, if it is defined, and None otherwise."""
        out = f.__globals__.get(f.__qualname__.split(".")[0], None)
        return out

    @classmethod
    def func_name(cls, fn):
        # produces a name like torchrl.module.Class.method or torchrl.module.function
        first = str(fn).split(".")[0][len("<function ") :]
        last = str(fn).split(".")[1:]
        if last:
            first = [first]
            last[-1] = last[-1].split(" ")[0]
        else:
            last = [first.split(" ")[0]]
            first = []
        return ".".join([fn.__module__] + first + last)

    def _get_cls(self, fn):
        cls = self.get_class_that_defined_method(fn)
        if cls is None:
            # class not yet defined
            return
        if cls.__class__.__name__ == "function":
            cls = inspect.getmodule(fn)
        return cls

    def module_set(self):
        """Sets the function in its module, if it exists already."""
        prev_setter = type(self)._implementations.get(self.func_name(self.fn), None)
        if prev_setter is not None:
            prev_setter.do_set = False
        type(self)._implementations[self.func_name(self.fn)] = self
        cls = self.get_class_that_defined_method(self.fn)
        if cls is not None:
            if cls.__class__.__name__ == "function":
                cls = inspect.getmodule(self.fn)
        else:
            # class not yet defined
            return
        setattr(cls, self.fn.__name__, self.fn)

    @classmethod
    def import_module(cls, module_name: Union[Callable, str]) -> str:
        """Imports module and returns its version."""
        if not callable(module_name):
            module = cls._cache_modules.get(module_name, None)
            if module is None:
                if module_name in sys.modules:
                    sys.modules[module_name] = module = import_module(module_name)
                else:
                    cls._cache_modules[module_name] = module = import_module(
                        module_name
                    )
        else:
            module = module_name()
        return module.__version__

    def __call__(self, fn):
        self.fn = fn

        # If the module is missing replace the function with the mock.
        func_name = self.func_name(self.fn)
        implementations = implement_for._implementations

        @wraps(fn)
        def unsupported(*args, **kwargs):
            raise ModuleNotFoundError(
                f"Supported version of '{func_name}' has not been found."
            )

        self.do_set = False
        # Return fitting implementation if it was encountered before.
        if func_name in implementations:
            try:
                # check that backends don't conflict
                version = self.import_module(self.module_name)
                if self.check_version(version, self.from_version, self.to_version):
                    if VERBOSE:
                        module = import_module(self.module_name)
                        warnings.warn(
                            f"Got multiple backends for {func_name}. "
                            f"Using the last queried ({module} with version {version})."
                        )
                    self.do_set = True
                if not self.do_set:
                    return implementations[func_name].fn
            except ModuleNotFoundError:
                # then it's ok, there is no conflict
                return implementations[func_name].fn
        else:
            try:
                version = self.import_module(self.module_name)
                if self.check_version(version, self.from_version, self.to_version):
                    self.do_set = True
            except ModuleNotFoundError:
                return unsupported
        if self.do_set:
            self.module_set()
            return fn
        return unsupported

    @classmethod
    def reset(cls, setters_dict: Dict[str, implement_for] = None):
        """Resets the setters in setter_dict.

        ``setter_dict`` is a copy of implementations. We just need to iterate through its
        values and call :meth:`~.module_set` for each.

        """
        if VERBOSE:
            print("resetting implement_for")
        if setters_dict is None:
            setters_dict = copy(cls._implementations)
        for setter in setters_dict.values():
            setter.module_set()

    def __repr__(self):
        return (
            f"{self.__class__.__name__}("
            f"module_name={self.module_name}({self.from_version, self.to_version}), "
            f"fn_name={self.fn.__name__}, cls={self._get_cls(self.fn)}, is_set={self.do_set})"
        )


def accept_remote_rref_invocation(func):
    """Decorator that allows a method to be invoked remotely.

    Passes the `rpc.RRef` associated with the remote object construction as first argument in place of the object reference.

    """

    @wraps(func)
    def unpack_rref_and_invoke_function(self, *args, **kwargs):
        # windows does not know torch._C._distributed_rpc.PyRRef
        if not _os_is_windows and isinstance(self, torch._C._distributed_rpc.PyRRef):
            self = self.local_value()
        return func(self, *args, **kwargs)

    return unpack_rref_and_invoke_function


def accept_remote_rref_udf_invocation(decorated_class):
    """Class decorator that applies `accept_remote_rref_invocation` to all public methods."""
    # ignores private methods
    for name in dir(decorated_class):
        method = getattr(decorated_class, name)
        if callable(method) and not name.startswith("_"):
            setattr(decorated_class, name, accept_remote_rref_invocation(method))
    return decorated_class


# We copy this from torch as older versions do not have it
# see torch.utils._contextlib

# Extra utilities for working with context managers that should have been
# in the standard library but are not

# Used for annotating the decorator usage of _DecoratorContextManager (e.g.,
# 'no_grad' and 'enable_grad').
# See https://mypy.readthedocs.io/en/latest/generics.html#declaring-decorators
FuncType = Callable[..., Any]
F = TypeVar("F", bound=FuncType)


def _wrap_generator(ctx_factory, func):
    """Wrap each generator invocation with the context manager factory.

    The input should be a function that returns a context manager,
    not a context manager itself, to handle one-shot context managers.
    """

    @functools.wraps(func)
    def generator_context(*args, **kwargs):
        gen = func(*args, **kwargs)

        # Generators are suspended and unsuspended at `yield`, hence we
        # make sure the grad mode is properly set every time the execution
        # flow returns into the wrapped generator and restored when it
        # returns through our `yield` to our caller (see PR #49017).
        try:
            # Issuing `None` to a generator fires it up
            with ctx_factory():
                response = gen.send(None)

            while True:
                try:
                    # Forward the response to our caller and get its next request
                    request = yield response

                except GeneratorExit:
                    # Inform the still active generator about its imminent closure
                    with ctx_factory():
                        gen.close()
                    raise

                except BaseException:
                    # Propagate the exception thrown at us by the caller
                    with ctx_factory():
                        response = gen.throw(*sys.exc_info())

                else:
                    # Pass the last request to the generator and get its response
                    with ctx_factory():
                        response = gen.send(request)

        # We let the exceptions raised above by the generator's `.throw` or
        # `.send` methods bubble up to our caller, except for StopIteration
        except StopIteration as e:
            # The generator informed us that it is done: take whatever its
            # returned value (if any) was and indicate that we're done too
            # by returning it (see docs for python's return-statement).
            return e.value

    return generator_context


def context_decorator(ctx, func):
    """Context decorator.

    Like contextlib.ContextDecorator, but:

    1. Is done by wrapping, rather than inheritance, so it works with context
       managers that are implemented from C and thus cannot easily inherit from
       Python classes
    2. Wraps generators in the intuitive way (c.f. https://bugs.python.org/issue37743)
    3. Errors out if you try to wrap a class, because it is ambiguous whether
       or not you intended to wrap only the constructor

    The input argument can either be a context manager (in which case it must
    be a multi-shot context manager that can be directly invoked multiple times)
    or a callable that produces a context manager.
    """
    if callable(ctx) and hasattr(ctx, "__enter__"):
        raise RuntimeError(
            f"Passed in {ctx} is both callable and also a valid context manager "
            "(has __enter__), making it ambiguous which interface to use.  If you "
            "intended to pass a context manager factory, rewrite your call as "
            "context_decorator(lambda: ctx()); if you intended to pass a context "
            "manager directly, rewrite your call as context_decorator(lambda: ctx)"
        )

    if not callable(ctx):

        def ctx_factory():
            return ctx

    else:
        ctx_factory = ctx

    if inspect.isclass(func):
        raise RuntimeError(
            "Cannot decorate classes; it is ambiguous whether or not only the "
            "constructor or all methods should have the context manager applied; "
            "additionally, decorating a class at definition-site will prevent "
            "use of the identifier as a conventional type.  "
            "To specify which methods to decorate, decorate each of them "
            "individually."
        )

    if inspect.isgeneratorfunction(func):
        return _wrap_generator(ctx_factory, func)

    @functools.wraps(func)
    def decorate_context(*args, **kwargs):
        with ctx_factory():
            return func(*args, **kwargs)

    return decorate_context


class _DecoratorContextManager:
    """Allow a context manager to be used as a decorator."""

    def __call__(self, orig_func: F) -> F:
        if inspect.isclass(orig_func):
            warnings.warn(
                "Decorating classes is deprecated and will be disabled in "
                "future versions. You should only decorate functions or methods. "
                "To preserve the current behavior of class decoration, you can "
                "directly decorate the `__init__` method and nothing else."
            )
            func = cast(F, lambda *args, **kwargs: orig_func(*args, **kwargs))
        else:
            func = orig_func

        return cast(F, context_decorator(self.clone, func))

    def __enter__(self) -> None:
        raise NotImplementedError

    def __exit__(self, exc_type: Any, exc_value: Any, traceback: Any) -> None:
        raise NotImplementedError

    def clone(self):
        # override this method if your children class takes __init__ parameters
        return self.__class__()


def get_trace():
    """A simple debugging util to spot where a function is being called."""
    traceback.print_stack()


class _ProcessNoWarn(mp.Process):
<<<<<<< HEAD
    """A private Process class that shuts down warnings on the subprocess and controls the number of threads in the subprocess."""
=======
    """A private Process class that shuts down warnings on the subprocess."""
>>>>>>> 95b1bfec

    @wraps(mp.Process.__init__)
    def __init__(self, *args, num_threads=None, **kwargs):
        import torchrl

        self.filter_warnings_subprocess = torchrl.filter_warnings_subprocess
        self.num_threads = num_threads
        super().__init__(*args, **kwargs)

    def run(self, *args, **kwargs):
        if self.num_threads is not None:
            torch.set_num_threads(self.num_threads)
        if self.filter_warnings_subprocess:
            import warnings

            with warnings.catch_warnings():
                warnings.simplefilter("ignore")
                return mp.Process.run(self, *args, **kwargs)
        return mp.Process.run(self, *args, **kwargs)<|MERGE_RESOLUTION|>--- conflicted
+++ resolved
@@ -576,12 +576,7 @@
 
 
 class _ProcessNoWarn(mp.Process):
-<<<<<<< HEAD
     """A private Process class that shuts down warnings on the subprocess and controls the number of threads in the subprocess."""
-=======
-    """A private Process class that shuts down warnings on the subprocess."""
->>>>>>> 95b1bfec
-
     @wraps(mp.Process.__init__)
     def __init__(self, *args, num_threads=None, **kwargs):
         import torchrl
