# Copyright (c) Meta Platforms, Inc. and affiliates.
#
# This source code is licensed under the MIT license found in the
# LICENSE file in the root directory of this source tree.
from __future__ import annotations

import contextlib
from copy import deepcopy
from dataclasses import dataclass
from typing import Tuple

import torch
from tensordict import (
    is_tensor_collection,
    TensorDict,
    TensorDictBase,
    TensorDictParams,
)
from tensordict.nn import (
    composite_lp_aggregate,
    CompositeDistribution,
    dispatch,
    ProbabilisticTensorDictSequential,
    set_composite_lp_aggregate,
    TensorDictModule,
)
from tensordict.utils import NestedKey
from torch import distributions as d

from torchrl.modules.distributions import HAS_ENTROPY
from torchrl.objectives.common import LossModule

from torchrl.objectives.utils import (
    _cache_values,
    _clip_value_loss,
    _GAMMA_LMBDA_DEPREC_ERROR,
    _get_default_device,
    _reduce,
    default_value_kwargs,
    distance_loss,
    ValueEstimators,
)
from torchrl.objectives.value import (
    GAE,
    TD0Estimator,
    TD1Estimator,
    TDLambdaEstimator,
    VTrace,
)


class A2CLoss(LossModule):
    """TorchRL implementation of the A2C loss.

    A2C (Advantage Actor Critic) is a model-free, online RL algorithm that uses parallel rollouts of n steps to
    update the policy, relying on the REINFORCE estimator to compute the gradient. It also adds an entropy term to the
    objective function to improve exploration.

    For more details regarding A2C, refer to: "Asynchronous Methods for Deep Reinforcment Learning",
    https://arxiv.org/abs/1602.01783v2

    Args:
        actor_network (ProbabilisticTensorDictSequential): policy operator.
        critic_network (ValueOperator): value operator.
        entropy_bonus (bool): if ``True``, an entropy bonus will be added to the
            loss to favour exploratory policies.
        samples_mc_entropy (int): if the distribution retrieved from the policy
            operator does not have a closed form
            formula for the entropy, a Monte-Carlo estimate will be used.
            ``samples_mc_entropy`` will control how many
            samples will be used to compute this estimate.
            Defaults to ``1``.
        entropy_coef (:obj:`float`): the weight of the entropy loss. Defaults to `0.01``.
        critic_coef (:obj:`float`): the weight of the critic loss. Defaults to ``1.0``. If ``None``, the critic
            loss won't be included and the in-keys will miss the critic inputs.
        loss_critic_type (str): loss function for the value discrepancy.
            Can be one of "l1", "l2" or "smooth_l1". Defaults to ``"smooth_l1"``.
        separate_losses (bool, optional): if ``True``, shared parameters between
            policy and critic will only be trained on the policy loss.
            Defaults to ``False``, i.e., gradients are propagated to shared
            parameters for both policy and critic losses.
        advantage_key (str): [Deprecated, use set_keys(advantage_key=advantage_key) instead]
            The input tensordict key where the advantage is expected to be written.  default: "advantage"
        value_target_key (str): [Deprecated, use set_keys() instead] the input
            tensordict key where the target state value is expected to be written. Defaults to ``"value_target"``.
        functional (bool, optional): whether modules should be functionalized.
            Functionalizing permits features like meta-RL, but makes it
            impossible to use distributed models (DDP, FSDP, ...) and comes
            with a little cost. Defaults to ``True``.
        reduction (str, optional): Specifies the reduction to apply to the output:
            ``"none"`` | ``"mean"`` | ``"sum"``. ``"none"``: no reduction will be applied,
            ``"mean"``: the sum of the output will be divided by the number of
            elements in the output, ``"sum"``: the output will be summed. Default: ``"mean"``.
        clip_value (:obj:`float`, optional): If provided, it will be used to compute a clipped version of the value
            prediction with respect to the input value estimate and use it to calculate the value loss.
            The purpose of clipping is to limit the impact of extreme value predictions, helping stabilize training
            and preventing large updates. However, it will have no impact if the value estimate was done by the current
            version of the value estimator. Defaults to ``None``.

    .. note:
      The advantage (typically GAE) can be computed by the loss function or
      in the training loop. The latter option is usually preferred, but this is
      up to the user to choose which option is to be preferred.
      If the advantage key (``"advantage`` by default) is not present in the
      input tensordict, the advantage will be computed by the :meth:`~.forward`
      method.
      A custom advantage module can be built using :meth:`~.make_value_estimator`.
      The default is :class:`~torchrl.objectives.value.GAE` with hyperparameters
      dictated by :func:`~torchrl.objectives.utils.default_value_kwargs`.

    Examples:
        >>> import torch
        >>> from torch import nn
        >>> from torchrl.data import Bounded
        >>> from torchrl.modules.distributions import NormalParamExtractor, TanhNormal
        >>> from torchrl.modules.tensordict_module.actors import ProbabilisticActor, ValueOperator
        >>> from torchrl.modules.tensordict_module.common import SafeModule
        >>> from torchrl.objectives.a2c import A2CLoss
        >>> from tensordict import TensorDict
        >>> n_act, n_obs = 4, 3
        >>> spec = Bounded(-torch.ones(n_act), torch.ones(n_act), (n_act,))
        >>> net = nn.Sequential(nn.Linear(n_obs, 2 * n_act), NormalParamExtractor())
        >>> module = SafeModule(net, in_keys=["observation"], out_keys=["loc", "scale"])
        >>> actor = ProbabilisticActor(
        ...     module=module,
        ...     in_keys=["loc", "scale"],
        ...     spec=spec,
        ...     distribution_class=TanhNormal)
        >>> module = nn.Linear(n_obs, 1)
        >>> value = ValueOperator(
        ...     module=module,
        ...     in_keys=["observation"])
        >>> loss = A2CLoss(actor, value, loss_critic_type="l2")
        >>> batch = [2, ]
        >>> action = spec.rand(batch)
        >>> data = TensorDict({
        ...         "observation": torch.randn(*batch, n_obs),
        ...         "action": action,
        ...         ("next", "done"): torch.zeros(*batch, 1, dtype=torch.bool),
        ...         ("next", "terminated"): torch.zeros(*batch, 1, dtype=torch.bool),
        ...         ("next", "reward"): torch.randn(*batch, 1),
        ...         ("next", "observation"): torch.randn(*batch, n_obs),
        ...     }, batch)
        >>> loss(data)
        TensorDict(
            fields={
                entropy: Tensor(shape=torch.Size([]), device=cpu, dtype=torch.float32, is_shared=False),
                loss_critic: Tensor(shape=torch.Size([]), device=cpu, dtype=torch.float32, is_shared=False),
                loss_entropy: Tensor(shape=torch.Size([]), device=cpu, dtype=torch.float32, is_shared=False),
                loss_objective: Tensor(shape=torch.Size([]), device=cpu, dtype=torch.float32, is_shared=False)},
            batch_size=torch.Size([]),
            device=None,
            is_shared=False)

    This class is compatible with non-tensordict based modules too and can be
    used without recurring to any tensordict-related primitive. In this case,
    the expected keyword arguments are:
    ``["action", "next_reward", "next_done", "next_terminated"]`` + in_keys of the actor and critic.
    The return value is a tuple of tensors in the following order:
    ``["loss_objective"]`` + ``["loss_critic"]`` if critic_coef is not None + ``["entropy", "loss_entropy"]`` if entropy_bonus is True and critic_coef is not None

    Examples:
        >>> import torch
        >>> from torch import nn
        >>> from torchrl.data import Bounded
        >>> from torchrl.modules.distributions import NormalParamExtractor, TanhNormal
        >>> from torchrl.modules.tensordict_module.actors import ProbabilisticActor, ValueOperator
        >>> from torchrl.modules.tensordict_module.common import SafeModule
        >>> from torchrl.objectives.a2c import A2CLoss
        >>> _ = torch.manual_seed(42)
        >>> n_act, n_obs = 4, 3
        >>> spec = Bounded(-torch.ones(n_act), torch.ones(n_act), (n_act,))
        >>> net = nn.Sequential(nn.Linear(n_obs, 2 * n_act), NormalParamExtractor())
        >>> module = SafeModule(net, in_keys=["observation"], out_keys=["loc", "scale"])
        >>> actor = ProbabilisticActor(
        ...     module=module,
        ...     in_keys=["loc", "scale"],
        ...     spec=spec,
        ...     distribution_class=TanhNormal)
        >>> module = nn.Linear(n_obs, 1)
        >>> value = ValueOperator(
        ...     module=module,
        ...     in_keys=["observation"])
        >>> loss = A2CLoss(actor, value, loss_critic_type="l2")
        >>> batch = [2, ]
        >>> loss_obj, loss_critic, entropy, loss_entropy = loss(
        ...     observation = torch.randn(*batch, n_obs),
        ...     action = spec.rand(batch),
        ...     next_done = torch.zeros(*batch, 1, dtype=torch.bool),
        ...     next_terminated = torch.zeros(*batch, 1, dtype=torch.bool),
        ...     next_reward = torch.randn(*batch, 1),
        ...     next_observation = torch.randn(*batch, n_obs))
        >>> loss_obj.backward()

    The output keys can also be filtered using the :meth:`SACLoss.select_out_keys`
    method.

    Examples:
        >>> loss.select_out_keys('loss_objective', 'loss_critic')
        >>> loss_obj, loss_critic = loss(
        ...     observation = torch.randn(*batch, n_obs),
        ...     action = spec.rand(batch),
        ...     next_done = torch.zeros(*batch, 1, dtype=torch.bool),
        ...     next_terminated = torch.zeros(*batch, 1, dtype=torch.bool),
        ...     next_reward = torch.randn(*batch, 1),
        ...     next_observation = torch.randn(*batch, n_obs))
        >>> loss_obj.backward()

    .. note::
      There is an exception regarding compatibility with non-tensordict-based modules.
      If the actor network is probabilistic and uses a :class:`~tensordict.nn.distributions.CompositeDistribution`,
      this class must be used with tensordicts and cannot function as a tensordict-independent module.
      This is because composite action spaces inherently rely on the structured representation of data provided by
      tensordicts to handle their actions.
    """

    @dataclass
    class _AcceptedKeys:
        """Maintains default values for all configurable tensordict keys.

        This class defines which tensordict keys can be set using '.set_keys(key_name=key_value)' and their
        default values.

        Attributes:
            advantage (NestedKey): The input tensordict key where the advantage is expected.
                Will be used for the underlying value estimator. Defaults to ``"advantage"``.
            value_target (NestedKey): The input tensordict key where the target state value is expected.
                Will be used for the underlying value estimator Defaults to ``"value_target"``.
            value (NestedKey): The input tensordict key where the state value is expected.
                Will be used for the underlying value estimator. Defaults to ``"state_value"``.
            action (NestedKey): The input tensordict key where the action is expected.
                Defaults to ``"action"``.
            reward (NestedKey): The input tensordict key where the reward is expected.
                Will be used for the underlying value estimator. Defaults to ``"reward"``.
            done (NestedKey): The key in the input TensorDict that indicates
                whether a trajectory is done. Will be used for the underlying value estimator.
                Defaults to ``"done"``.
            terminated (NestedKey): The key in the input TensorDict that indicates
                whether a trajectory is terminated. Will be used for the underlying value estimator.
                Defaults to ``"terminated"``.
        """

        advantage: NestedKey = "advantage"
        value_target: NestedKey = "value_target"
        value: NestedKey = "state_value"
        action: NestedKey = "action"
        reward: NestedKey = "reward"
        done: NestedKey = "done"
        terminated: NestedKey = "terminated"
        sample_log_prob: NestedKey | None = None

        def __post_init__(self):
            if self.sample_log_prob is None:
                if composite_lp_aggregate(nowarn=True):
                    self.sample_log_prob = "sample_log_prob"
                else:
                    self.sample_log_prob = "action_log_prob"

<<<<<<< HEAD
    default_keys = _AcceptedKeys
=======
    tensor_keys: _AcceptedKeys
    default_keys = _AcceptedKeys()
>>>>>>> dc25a55a
    default_value_estimator: ValueEstimators = ValueEstimators.GAE

    actor_network: TensorDictModule
    critic_network: TensorDictModule
    actor_network_params: TensorDictParams
    critic_network_params: TensorDictParams
    target_actor_network_params: TensorDictParams
    target_critic_network_params: TensorDictParams

    def __init__(
        self,
        actor_network: ProbabilisticTensorDictSequential = None,
        critic_network: TensorDictModule = None,
        *,
        entropy_bonus: bool = True,
        samples_mc_entropy: int = 1,
        entropy_coef: float = 0.01,
        critic_coef: float = 1.0,
        loss_critic_type: str = "smooth_l1",
        gamma: float = None,
        separate_losses: bool = False,
        advantage_key: str = None,
        value_target_key: str = None,
        functional: bool = True,
        actor: ProbabilisticTensorDictSequential = None,
        critic: ProbabilisticTensorDictSequential = None,
        reduction: str = None,
        clip_value: float | None = None,
    ):
        if actor is not None:
            actor_network = actor
            del actor
        if critic is not None:
            critic_network = critic
            del critic
        if actor_network is None or critic_network is None:
            raise TypeError(
                "Missing positional arguments actor_network or critic_network."
            )
        if reduction is None:
            reduction = "mean"

        self._functional = functional
        self._out_keys = None
        super().__init__()
        self._set_deprecated_ctor_keys(
            advantage=advantage_key, value_target=value_target_key
        )

        if functional:
            self.convert_to_functional(
                actor_network,
                "actor_network",
            )
        else:
            self.actor_network = actor_network

        if separate_losses:
            # we want to make sure there are no duplicates in the params: the
            # params of critic must be refs to actor if they're shared
            policy_params = list(actor_network.parameters())
        else:
            policy_params = None
        if functional:
            self.convert_to_functional(
                critic_network, "critic_network", compare_against=policy_params
            )
        else:
            self.critic_network = critic_network
            self.target_critic_network_params = None

        self.samples_mc_entropy = samples_mc_entropy
        self.entropy_bonus = entropy_bonus and entropy_coef
        self.reduction = reduction

        device = _get_default_device(self)

        self.register_buffer(
            "entropy_coef", torch.as_tensor(entropy_coef, device=device)
        )
        if critic_coef is not None:
            self.register_buffer(
                "critic_coef", torch.as_tensor(critic_coef, device=device)
            )
        else:
            self.critic_coef = None

        if gamma is not None:
            raise TypeError(_GAMMA_LMBDA_DEPREC_ERROR)
        self.loss_critic_type = loss_critic_type

        if clip_value is not None:
            if isinstance(clip_value, float):
                clip_value = torch.tensor(clip_value)
            elif isinstance(clip_value, torch.Tensor):
                if clip_value.numel() != 1:
                    raise ValueError(
                        f"clip_value must be a float or a scalar tensor, got {clip_value}."
                    )
            else:
                raise ValueError(
                    f"clip_value must be a float or a scalar tensor, got {clip_value}."
                )
            self.register_buffer(
                "clip_value", torch.as_tensor(clip_value, device=device)
            )
        else:
            self.clip_value = None

        log_prob_keys = self.actor_network.log_prob_keys
        action_keys = self.actor_network.dist_sample_keys
        if len(log_prob_keys) > 1:
            self.set_keys(sample_log_prob=log_prob_keys, action=action_keys)
        else:
            self.set_keys(sample_log_prob=log_prob_keys[0], action=action_keys[0])

    @property
    def functional(self):
        return self._functional

    @property
    def in_keys(self):
        keys = [
            self.tensor_keys.action,
            ("next", self.tensor_keys.reward),
            ("next", self.tensor_keys.done),
            ("next", self.tensor_keys.terminated),
            *self.actor_network.in_keys,
            *[("next", key) for key in self.actor_network.in_keys],
        ]
        if self.critic_coef is not None:
            keys.extend(self.critic_network.in_keys)
        return list(set(keys))

    @property
    def out_keys(self):
        if self._out_keys is None:
            outs = ["loss_objective"]
            if self.critic_coef is not None:
                outs.append("loss_critic")
            if self.entropy_bonus:
                outs.append("entropy")
                outs.append("loss_entropy")
            self._out_keys = outs
        return self._out_keys

    @out_keys.setter
    def out_keys(self, value):
        self._out_keys = value

    def _forward_value_estimator_keys(self, **kwargs) -> None:
        if self._value_estimator is not None:
            self._value_estimator.set_keys(
                advantage=self.tensor_keys.advantage,
                value_target=self.tensor_keys.value_target,
                value=self.tensor_keys.value,
                reward=self.tensor_keys.reward,
                done=self.tensor_keys.done,
                terminated=self.tensor_keys.terminated,
            )

    def reset(self) -> None:
        pass

    @set_composite_lp_aggregate(False)
    def get_entropy_bonus(self, dist: d.Distribution) -> torch.Tensor:
        if HAS_ENTROPY.get(type(dist), False):
            entropy = dist.entropy()
        else:
            x = dist.rsample((self.samples_mc_entropy,))
            log_prob = dist.log_prob(x)
            if is_tensor_collection(log_prob):
                log_prob = sum(log_prob.sum(dim="feature").values(True, True))
            entropy = -log_prob.mean(0)
        return entropy.unsqueeze(-1)

    @set_composite_lp_aggregate(False)
    def _log_probs(
        self, tensordict: TensorDictBase
    ) -> Tuple[torch.Tensor, d.Distribution]:
        # current log_prob of actions
        tensordict_clone = tensordict.select(
            *self.actor_network.in_keys, strict=False
        ).copy()
        with self.actor_network_params.to_module(
            self.actor_network
        ) if self.functional else contextlib.nullcontext():
            dist = self.actor_network.get_dist(tensordict_clone)
        if isinstance(dist, CompositeDistribution):
            action_keys = self.tensor_keys.action
            action = tensordict.select(
                *((action_keys,) if isinstance(action_keys, NestedKey) else action_keys)
            )
        else:
            action = tensordict.get(self.tensor_keys.action)

        if action.requires_grad:
            raise RuntimeError(
                f"tensordict stored {self.tensor_keys.action} requires grad."
            )
        log_prob = dist.log_prob(action)
        if not isinstance(action, torch.Tensor):
            log_prob = sum(
                dist.log_prob(tensordict).sum(dim="feature").values(True, True)
            )
        log_prob = log_prob.unsqueeze(-1)
        return log_prob, dist

    def loss_critic(self, tensordict: TensorDictBase) -> Tuple[torch.Tensor, float]:
        """Returns the loss value of the critic, multiplied by ``critic_coef`` if it is not ``None``.

        Returns the loss and the clip-fraction.

        """
        if self.clip_value:
            old_state_value = tensordict.get(
                self.tensor_keys.value, None
            )  # TODO: None soon to be removed
            if old_state_value is None:
                raise KeyError(
                    f"clip_value is set to {self.clip_value}, but "
                    f"the key {self.tensor_keys.value} was not found in the input tensordict. "
                    f"Make sure that the value_key passed to A2C exists in the input tensordict."
                )
            old_state_value = old_state_value.clone()

        # TODO: if the advantage is gathered by forward, this introduces an
        #  overhead that we could easily reduce.
        target_return = tensordict.get(
            self.tensor_keys.value_target, None
        )  # TODO: None soon to be removed
        if target_return is None:
            raise KeyError(
                f"the key {self.tensor_keys.value_target} was not found in the input tensordict. "
                f"Make sure you provided the right key and the value_target (i.e. the target "
                f"return) has been retrieved accordingly. Advantage classes such as GAE, "
                f"TDLambdaEstimate and TDEstimate all return a 'value_target' entry that "
                f"can be used for the value loss."
            )
        tensordict_select = tensordict.select(
            *self.critic_network.in_keys, strict=False
        )
        with self.critic_network_params.to_module(
            self.critic_network
        ) if self.functional else contextlib.nullcontext():
            state_value = self.critic_network(
                tensordict_select,
            ).get(self.tensor_keys.value)
        loss_value = distance_loss(
            target_return,
            state_value,
            loss_function=self.loss_critic_type,
        )
        clip_fraction = None
        if self.clip_value:
            loss_value, clip_fraction = _clip_value_loss(
                old_state_value,
                state_value,
                self.clip_value,
                target_return,
                loss_value,
                self.loss_critic_type,
            )
        if self.critic_coef is not None:
            return self.critic_coef * loss_value, clip_fraction
        return loss_value, clip_fraction

    @property
    @_cache_values
    def _cached_detach_critic_network_params(self):
        if not self.functional:
            return None
        return self.critic_network_params.detach()

    @dispatch()
    def forward(self, tensordict: TensorDictBase) -> TensorDictBase:
        tensordict = tensordict.clone(False)
        advantage = tensordict.get(self.tensor_keys.advantage, None)
        if advantage is None:
            self.value_estimator(
                tensordict,
                params=self._cached_detach_critic_network_params,
                target_params=self.target_critic_network_params,
            )
            advantage = tensordict.get(self.tensor_keys.advantage)
        log_probs, dist = self._log_probs(tensordict)
        loss = -(log_probs * advantage)
        td_out = TensorDict({"loss_objective": loss}, batch_size=[])
        if self.entropy_bonus:
            entropy = self.get_entropy_bonus(dist)
            td_out.set("entropy", entropy.detach().mean())  # for logging
            td_out.set("loss_entropy", -self.entropy_coef * entropy)
        if self.critic_coef is not None:
            loss_critic, value_clip_fraction = self.loss_critic(tensordict)
            td_out.set("loss_critic", loss_critic)
            if value_clip_fraction is not None:
                td_out.set("value_clip_fraction", value_clip_fraction)
        td_out = td_out.named_apply(
            lambda name, value: _reduce(value, reduction=self.reduction).squeeze(-1)
            if name.startswith("loss_")
            else value,
            batch_size=[],
        )
        return td_out

    def make_value_estimator(self, value_type: ValueEstimators = None, **hyperparams):
        if value_type is None:
            value_type = self.default_value_estimator
        self.value_type = value_type
        hp = dict(default_value_kwargs(value_type))
        hp.update(hyperparams)

        device = _get_default_device(self)
        hp["device"] = device

        if hasattr(self, "gamma"):
            hp["gamma"] = self.gamma
        if value_type == ValueEstimators.TD1:
            self._value_estimator = TD1Estimator(
                value_network=self.critic_network, **hp
            )
        elif value_type == ValueEstimators.TD0:
            self._value_estimator = TD0Estimator(
                value_network=self.critic_network, **hp
            )
        elif value_type == ValueEstimators.GAE:
            self._value_estimator = GAE(value_network=self.critic_network, **hp)
        elif value_type == ValueEstimators.TDLambda:
            self._value_estimator = TDLambdaEstimator(
                value_network=self.critic_network, **hp
            )
        elif value_type == ValueEstimators.VTrace:
            # VTrace currently does not support functional call on the actor
            if self.functional:
                actor_with_params = deepcopy(self.actor_network)
                self.actor_network_params.to_module(actor_with_params)
            else:
                actor_with_params = self.actor_network
            self._value_estimator = VTrace(
                value_network=self.critic_network, actor_network=actor_with_params, **hp
            )
        else:
            raise NotImplementedError(f"Unknown value type {value_type}")

        tensor_keys = {
            "advantage": self.tensor_keys.advantage,
            "value": self.tensor_keys.value,
            "value_target": self.tensor_keys.value_target,
            "reward": self.tensor_keys.reward,
            "done": self.tensor_keys.done,
            "terminated": self.tensor_keys.terminated,
            "sample_log_prob": self.tensor_keys.sample_log_prob,
        }
        self._value_estimator.set_keys(**tensor_keys)<|MERGE_RESOLUTION|>--- conflicted
+++ resolved
@@ -256,12 +256,8 @@
                 else:
                     self.sample_log_prob = "action_log_prob"
 
-<<<<<<< HEAD
     default_keys = _AcceptedKeys
-=======
     tensor_keys: _AcceptedKeys
-    default_keys = _AcceptedKeys()
->>>>>>> dc25a55a
     default_value_estimator: ValueEstimators = ValueEstimators.GAE
 
     actor_network: TensorDictModule
