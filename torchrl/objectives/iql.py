--- conflicted
+++ resolved
@@ -233,12 +233,8 @@
         done: NestedKey = "done"
         terminated: NestedKey = "terminated"
 
-<<<<<<< HEAD
+    tensor_keys: _AcceptedKeys
     default_keys = _AcceptedKeys
-=======
-    tensor_keys: _AcceptedKeys
-    default_keys = _AcceptedKeys()
->>>>>>> dc25a55a
     default_value_estimator = ValueEstimators.TD0
     out_keys = [
         "loss_actor",
@@ -714,12 +710,8 @@
         done: NestedKey = "done"
         terminated: NestedKey = "terminated"
 
-<<<<<<< HEAD
+    tensor_keys: _AcceptedKeys
     default_keys = _AcceptedKeys
-=======
-    tensor_keys: _AcceptedKeys
-    default_keys = _AcceptedKeys()
->>>>>>> dc25a55a
     default_value_estimator = ValueEstimators.TD0
     out_keys = [
         "loss_actor",
