# Copyright (c) Meta Platforms, Inc. and affiliates.
#
# This source code is licensed under the MIT license found in the
# LICENSE file in the root directory of this source tree.
from __future__ import annotations

import warnings
from dataclasses import dataclass
from typing import Optional, Union

import torch
from tensordict import TensorDict, TensorDictBase, TensorDictParams
from tensordict.nn import dispatch, TensorDictModule
from tensordict.utils import NestedKey
from torch import nn
from torchrl.data.tensor_specs import TensorSpec

from torchrl.data.utils import _find_action_space

from torchrl.envs.utils import step_mdp
from torchrl.modules.tensordict_module.actors import (
    DistributionalQValueActor,
    QValueActor,
)
from torchrl.modules.tensordict_module.common import ensure_tensordict_compatible

from torchrl.objectives.common import LossModule
from torchrl.objectives.utils import (
    _GAMMA_LMBDA_DEPREC_ERROR,
    _reduce,
    default_value_kwargs,
    distance_loss,
    ValueEstimators,
)
from torchrl.objectives.value import TDLambdaEstimator
from torchrl.objectives.value.advantages import TD0Estimator, TD1Estimator


class DQNLoss(LossModule):
    """The DQN Loss class.

    Args:
        value_network (QValueActor or nn.Module): a Q value operator.

    Keyword Args:
        loss_function (str, optional): loss function for the value discrepancy. Can be one of "l1", "l2" or "smooth_l1".
            Defaults to "l2".
        delay_value (bool, optional): whether to duplicate the value network
            into a new target value network to
            create a DQN with a target network. Default is ``True``.
        double_dqn (bool, optional): whether to use Double DQN, as described in
            https://arxiv.org/abs/1509.06461. Defaults to ``False``.
        action_space (str or TensorSpec, optional): Action space. Must be one of
            ``"one-hot"``, ``"mult_one_hot"``, ``"binary"`` or ``"categorical"``,
            or an instance of the corresponding specs (:class:`torchrl.data.OneHot`,
            :class:`torchrl.data.MultiOneHot`,
            :class:`torchrl.data.Binary` or :class:`torchrl.data.Categorical`).
            If not provided, an attempt to retrieve it from the value network
            will be made.
        priority_key (NestedKey, optional): [Deprecated, use .set_keys(priority_key=priority_key) instead]
            The key at which priority is assumed to be stored within TensorDicts added
            to this ReplayBuffer.  This is to be used when the sampler is of type
            :class:`~torchrl.data.PrioritizedSampler`.  Defaults to ``"td_error"``.
        reduction (str, optional): Specifies the reduction to apply to the output:
            ``"none"`` | ``"mean"`` | ``"sum"``. ``"none"``: no reduction will be applied,
            ``"mean"``: the sum of the output will be divided by the number of
            elements in the output, ``"sum"``: the output will be summed. Default: ``"mean"``.

    Examples:
        >>> from torchrl.modules import MLP
        >>> from torchrl.data import OneHot
        >>> n_obs, n_act = 4, 3
        >>> value_net = MLP(in_features=n_obs, out_features=n_act)
        >>> spec = OneHot(n_act)
        >>> actor = QValueActor(value_net, in_keys=["observation"], action_space=spec)
        >>> loss = DQNLoss(actor, action_space=spec)
        >>> batch = [10,]
        >>> data = TensorDict({
        ...     "observation": torch.randn(*batch, n_obs),
        ...     "action": spec.rand(batch),
        ...     ("next", "observation"): torch.randn(*batch, n_obs),
        ...     ("next", "done"): torch.zeros(*batch, 1, dtype=torch.bool),
        ...     ("next", "terminated"): torch.zeros(*batch, 1, dtype=torch.bool),
        ...     ("next", "reward"): torch.randn(*batch, 1)
        ... }, batch)
        >>> loss(data)
        TensorDict(
            fields={
                loss: Tensor(shape=torch.Size([]), device=cpu, dtype=torch.float32, is_shared=False)},
            batch_size=torch.Size([]),
            device=None,
            is_shared=False)

    This class is compatible with non-tensordict based modules too and can be
    used without recurring to any tensordict-related primitive. In this case,
    the expected keyword arguments are:
    ``["observation", "next_observation", "action", "next_reward", "next_done", "next_terminated"]``,
    and a single loss value is returned.

    Examples:
        >>> from torchrl.objectives import DQNLoss
        >>> from torchrl.data import OneHot
        >>> from torch import nn
        >>> import torch
        >>> n_obs = 3
        >>> n_action = 4
        >>> action_spec = OneHot(n_action)
        >>> value_network = nn.Linear(n_obs, n_action) # a simple value model
        >>> dqn_loss = DQNLoss(value_network, action_space=action_spec)
        >>> # define data
        >>> observation = torch.randn(n_obs)
        >>> next_observation = torch.randn(n_obs)
        >>> action = action_spec.rand()
        >>> next_reward = torch.randn(1)
        >>> next_done = torch.zeros(1, dtype=torch.bool)
        >>> next_terminated = torch.zeros(1, dtype=torch.bool)
        >>> loss_val = dqn_loss(
        ...     observation=observation,
        ...     next_observation=next_observation,
        ...     next_reward=next_reward,
        ...     next_done=next_done,
        ...     next_terminated=next_terminated,
        ...     action=action)

    """

    @dataclass
    class _AcceptedKeys:
        """Maintains default values for all configurable tensordict keys.

        This class defines which tensordict keys can be set using '.set_keys(key_name=key_value)' and their
        default values.

        Attributes:
            advantage (NestedKey): The input tensordict key where the advantage is expected.
                Will be used for the underlying value estimator. Defaults to ``"advantage"``.
            value_target (NestedKey): The input tensordict key where the target state value is expected.
                Will be used for the underlying value estimator Defaults to ``"value_target"``.
            value (NestedKey): The input tensordict key where the chosen action value is expected.
                Will be used for the underlying value estimator. Defaults to ``"chosen_action_value"``.
            action_value (NestedKey): The input tensordict key where the action value is expected.
                Defaults to ``"action_value"``.
            action (NestedKey): The input tensordict key where the action is expected.
                Defaults to ``"action"``.
            priority (NestedKey): The input tensordict key where the target priority is written to.
                Defaults to ``"td_error"``.
            reward (NestedKey): The input tensordict key where the reward is expected.
                Will be used for the underlying value estimator. Defaults to ``"reward"``.
            done (NestedKey): The key in the input TensorDict that indicates
                whether a trajectory is done. Will be used for the underlying value estimator.
                Defaults to ``"done"``.
            terminated (NestedKey): The key in the input TensorDict that indicates
                whether a trajectory is terminated. Will be used for the underlying value estimator.
                Defaults to ``"terminated"``.
        """

        advantage: NestedKey = "advantage"
        value_target: NestedKey = "value_target"
        value: NestedKey = "chosen_action_value"
        action_value: NestedKey = "action_value"
        action: NestedKey = "action"
        priority: NestedKey = "td_error"
        reward: NestedKey = "reward"
        done: NestedKey = "done"
        terminated: NestedKey = "terminated"

<<<<<<< HEAD
    default_keys = _AcceptedKeys
=======
    tensor_keys: _AcceptedKeys
    default_keys = _AcceptedKeys()
>>>>>>> dc25a55a
    default_value_estimator = ValueEstimators.TD0
    out_keys = ["loss"]

    value_network: TensorDictModule
    value_network_params: TensorDictParams
    target_value_network_params: TensorDictParams

    def __init__(
        self,
        value_network: Union[QValueActor, nn.Module],
        *,
        loss_function: Optional[str] = "l2",
        delay_value: bool = True,
        double_dqn: bool = False,
        gamma: float = None,
        action_space: Union[str, TensorSpec] = None,
        priority_key: str = None,
        reduction: str = None,
    ) -> None:
        if reduction is None:
            reduction = "mean"
        super().__init__()
        self._in_keys = None
        if double_dqn and not delay_value:
            raise ValueError("double_dqn=True requires delay_value=True.")
        self.double_dqn = double_dqn
        self._set_deprecated_ctor_keys(priority=priority_key)
        self.delay_value = delay_value
        value_network = ensure_tensordict_compatible(
            module=value_network,
            wrapper_type=QValueActor,
            action_space=action_space,
        )

        self.convert_to_functional(
            value_network,
            "value_network",
            create_target_params=self.delay_value,
        )

        self.value_network_in_keys = value_network.in_keys

        self.loss_function = loss_function
        if action_space is None:
            # infer from value net
            try:
                action_space = value_network.spec
            except AttributeError:
                # let's try with action_space then
                try:
                    action_space = value_network.action_space
                except AttributeError:
                    raise ValueError(
                        "The action space could not be retrieved from the value_network. "
                        "Make sure it is available to the DQN loss module."
                    )
        if action_space is None:
            warnings.warn(
                "action_space was not specified. DQNLoss will default to 'one-hot'. "
                "This behavior will be deprecated soon and a space will have to be passed. "
                "Check the DQNLoss documentation to see how to pass the action space. "
            )
            action_space = "one-hot"
        self.action_space = _find_action_space(action_space)
        self.reduction = reduction
        if gamma is not None:
            raise TypeError(_GAMMA_LMBDA_DEPREC_ERROR)

    def _forward_value_estimator_keys(self, **kwargs) -> None:
        if self._value_estimator is not None:
            self._value_estimator.set_keys(
                advantage=self.tensor_keys.advantage,
                value_target=self.tensor_keys.value_target,
                value=self.tensor_keys.value,
                reward=self.tensor_keys.reward,
                done=self.tensor_keys.done,
                terminated=self.tensor_keys.terminated,
            )
        self._set_in_keys()

    def _set_in_keys(self):
        keys = [
            self.tensor_keys.action,
            ("next", self.tensor_keys.reward),
            ("next", self.tensor_keys.done),
            ("next", self.tensor_keys.terminated),
            *self.value_network.in_keys,
            *[("next", key) for key in self.value_network.in_keys],
        ]
        self._in_keys = list(set(keys))

    @property
    def in_keys(self):
        if self._in_keys is None:
            self._set_in_keys()
        return self._in_keys

    def make_value_estimator(self, value_type: ValueEstimators = None, **hyperparams):
        if value_type is None:
            value_type = self.default_value_estimator
        self.value_type = value_type
        hp = dict(default_value_kwargs(value_type))
        if hasattr(self, "gamma"):
            hp["gamma"] = self.gamma
        hp.update(hyperparams)
        if value_type is ValueEstimators.TD1:
            self._value_estimator = TD1Estimator(**hp, value_network=self.value_network)
        elif value_type is ValueEstimators.TD0:
            self._value_estimator = TD0Estimator(**hp, value_network=self.value_network)
        elif value_type is ValueEstimators.GAE:
            raise NotImplementedError(
                f"Value type {value_type} it not implemented for loss {type(self)}."
            )
        elif value_type is ValueEstimators.TDLambda:
            self._value_estimator = TDLambdaEstimator(
                **hp, value_network=self.value_network
            )
        else:
            raise NotImplementedError(f"Unknown value type {value_type}")

        tensor_keys = {
            "advantage": self.tensor_keys.advantage,
            "value_target": self.tensor_keys.value_target,
            "value": self.tensor_keys.value,
            "reward": self.tensor_keys.reward,
            "done": self.tensor_keys.done,
            "terminated": self.tensor_keys.terminated,
        }
        self._value_estimator.set_keys(**tensor_keys)

    @dispatch
    def forward(self, tensordict: TensorDictBase) -> TensorDict:
        """Computes the DQN loss given a tensordict sampled from the replay buffer.

        This function will also write a "td_error" key that can be used by prioritized replay buffers to assign
            a priority to items in the tensordict.

        Args:
            tensordict (TensorDictBase): a tensordict with keys ["action"] and the in_keys of
                the value network (observations, "done", "terminated", "reward" in a "next" tensordict).

        Returns:
            a tensor containing the DQN loss.

        """
        td_copy = tensordict.clone(False)
        with self.value_network_params.to_module(self.value_network):
            self.value_network(td_copy)

        action = tensordict.get(self.tensor_keys.action)
        pred_val = td_copy.get(self.tensor_keys.action_value)

        if self.action_space == "categorical":
            if action.ndim != pred_val.ndim:
                # unsqueeze the action if it lacks on trailing singleton dim
                action = action.unsqueeze(-1)
            pred_val_index = torch.gather(pred_val, -1, index=action).squeeze(-1)
        else:
            action = action.to(torch.float)
            pred_val_index = (pred_val * action).sum(-1)

        if self.double_dqn:
            step_td = step_mdp(td_copy, keep_other=False)
            step_td_copy = step_td.clone(False)
            # Use online network to compute the action
            with self.value_network_params.data.to_module(self.value_network):
                self.value_network(step_td)
                next_action = step_td.get(self.tensor_keys.action)

            # Use target network to compute the values
            with self.target_value_network_params.to_module(self.value_network):
                self.value_network(step_td_copy)
                next_pred_val = step_td_copy.get(self.tensor_keys.action_value)

            if self.action_space == "categorical":
                if next_action.ndim != next_pred_val.ndim:
                    # unsqueeze the action if it lacks on trailing singleton dim
                    next_action = next_action.unsqueeze(-1)
                next_value = torch.gather(next_pred_val, -1, index=next_action)
            else:
                next_value = (next_pred_val * next_action).sum(-1, keepdim=True)
        else:
            next_value = None
        target_value = self.value_estimator.value_estimate(
            td_copy,
            target_params=self.target_value_network_params,
            next_value=next_value,
        ).squeeze(-1)

        with torch.no_grad():
            priority_tensor = (pred_val_index - target_value).pow(2)
            priority_tensor = priority_tensor.unsqueeze(-1)
        if tensordict.device is not None:
            priority_tensor = priority_tensor.to(tensordict.device)

        tensordict.set(
            self.tensor_keys.priority,
            priority_tensor,
            inplace=True,
        )
        loss = distance_loss(pred_val_index, target_value, self.loss_function)
        loss = _reduce(loss, reduction=self.reduction)
        td_out = TensorDict({"loss": loss}, [])
        return td_out


class DistributionalDQNLoss(LossModule):
    """A distributional DQN loss class.

    Distributional DQN uses a value network that outputs a distribution of
    values over a discrete support of discounted returns (unlike regular DQN
    where the value network outputs a single point prediction of the
    disctounted return).

    For more details regarding Distributional DQN, refer to "A Distributional
    Perspective on Reinforcement Learning",
    https://arxiv.org/pdf/1707.06887.pdf

    Args:
        value_network (DistributionalQValueActor or nn.Module): the distributional Q
            value operator.
        gamma (scalar): a discount factor for return computation.
            .. note::
              Unlike :class:`DQNLoss`, this class does not currently support
              custom value functions. The next value estimation is always
              bootstrapped.
        delay_value (bool): whether to duplicate the value network into a new
            target value network to create double DQN
        priority_key (str, optional): [Deprecated, use .set_keys(priority_key=priority_key) instead]
            The key at which priority is assumed to be stored within TensorDicts added
            to this ReplayBuffer.  This is to be used when the sampler is of type
            :class:`~torchrl.data.PrioritizedSampler`.  Defaults to ``"td_error"``.
        reduction (str, optional): Specifies the reduction to apply to the output:
            ``"none"`` | ``"mean"`` | ``"sum"``. ``"none"``: no reduction will be applied,
            ``"mean"``: the sum of the output will be divided by the number of
            elements in the output, ``"sum"``: the output will be summed. Default: ``"mean"``.
    """

    @dataclass
    class _AcceptedKeys:
        """Maintains default values for all configurable tensordict keys.

        This class defines which tensordict keys can be set using '.set_keys(key_name=key_value)' and their
        default values

        Attributes:
            state_action_value (NestedKey): The input tensordict key where the state action value is expected.
                Defaults to ``"state_action_value"``.
            action (NestedKey): The input tensordict key where the action is expected.
                Defaults to ``"action"``.
            priority (NestedKey): The input tensordict key where the target priority is written to.
                Defaults to ``"td_error"``.
            reward (NestedKey): The input tensordict key where the reward is expected.
                Defaults to ``"reward"``.
            done (NestedKey): The input tensordict key where the flag if a trajectory is done is expected.
                Defaults to ``"done"``.
            terminated (NestedKey): The input tensordict key where the flag if a trajectory is done is expected.
                Defaults to ``"terminated"``.
            steps_to_next_obs (NestedKey): The input tensordict key where the steps_to_next_obs is exptected.
                Defaults to ``"steps_to_next_obs"``.
        """

        action_value: NestedKey = "action_value"
        action: NestedKey = "action"
        priority: NestedKey = "td_error"
        reward: NestedKey = "reward"
        done: NestedKey = "done"
        terminated: NestedKey = "terminated"
        steps_to_next_obs: NestedKey = "steps_to_next_obs"

<<<<<<< HEAD
    default_keys = _AcceptedKeys
=======
    tensor_keys: _AcceptedKeys
    default_keys = _AcceptedKeys()
>>>>>>> dc25a55a
    default_value_estimator = ValueEstimators.TD0

    value_network: TensorDictModule
    value_network_params: TensorDictParams
    target_value_network_params: TensorDictParams

    def __init__(
        self,
        value_network: Union[DistributionalQValueActor, nn.Module],
        *,
        gamma: float,
        delay_value: bool = True,
        priority_key: str = None,
        reduction: str = None,
    ):
        if reduction is None:
            reduction = "mean"
        super().__init__()
        self._set_deprecated_ctor_keys(priority=priority_key)
        self.register_buffer("gamma", torch.tensor(gamma))
        self.delay_value = delay_value

        value_network = ensure_tensordict_compatible(
            module=value_network, wrapper_type=DistributionalQValueActor
        )

        self.convert_to_functional(
            value_network,
            "value_network",
            create_target_params=self.delay_value,
        )
        self.action_space = self.value_network.action_space
        self.reduction = reduction

    def _forward_value_estimator_keys(self, **kwargs) -> None:
        pass

    @staticmethod
    def _log_ps_a_default(action, action_log_softmax, batch_size, atoms):
        action_expand = action.unsqueeze(-2).expand_as(action_log_softmax)
        log_ps_a = action_log_softmax.masked_select(action_expand.to(torch.bool))
        log_ps_a = log_ps_a.view(batch_size, atoms)  # log p(s_t, a_t; θonline)
        return log_ps_a

    @staticmethod
    def _log_ps_a_categorical(action, action_log_softmax):
        # Reshaping action of shape `[*batch_sizes, 1]` to `[*batch_sizes, atoms, 1]` for gather.
        if action.shape[-1] != 1:
            action = action.unsqueeze(-1)
        action = action.unsqueeze(-2)
        new_shape = [-1] * len(action.shape)
        new_shape[-2] = action_log_softmax.shape[-2]  # calculating atoms
        action = action.expand(new_shape)
        return torch.gather(action_log_softmax, -1, index=action).squeeze(-1)

    def forward(self, input_tensordict: TensorDictBase) -> TensorDict:
        # from https://github.com/Kaixhin/Rainbow/blob/9ff5567ad1234ae0ed30d8471e8f13ae07119395/agent.py
        tensordict = TensorDict(
            source=input_tensordict, batch_size=input_tensordict.batch_size
        )

        if tensordict.batch_dims != 1:
            raise RuntimeError(
                f"{self.__class__.__name___} expects a 1-dimensional "
                "tensordict as input"
            )
        batch_size = tensordict.batch_size[0]
        support = self.value_network_params["support"]
        atoms = support.numel()
        Vmin = support.min().item()
        Vmax = support.max().item()
        delta_z = (Vmax - Vmin) / (atoms - 1)

        action = tensordict.get(self.tensor_keys.action)
        reward = tensordict.get(("next", self.tensor_keys.reward))
        done = tensordict.get(("next", self.tensor_keys.done))
        terminated = tensordict.get(("next", self.tensor_keys.terminated), default=done)

        steps_to_next_obs = tensordict.get(self.tensor_keys.steps_to_next_obs, 1)
        discount = self.gamma**steps_to_next_obs

        # Calculate current state probabilities (online network noise already
        # sampled)
        td_clone = tensordict.clone()
        with self.value_network_params.to_module(self.value_network):
            self.value_network(
                td_clone,
            )  # Log probabilities log p(s_t, ·; θonline)
        action_log_softmax = td_clone.get(self.tensor_keys.action_value)

        if self.action_space == "categorical":
            log_ps_a = self._log_ps_a_categorical(action, action_log_softmax)
        else:
            log_ps_a = self._log_ps_a_default(
                action, action_log_softmax, batch_size, atoms
            )

        with torch.no_grad(), self.value_network_params.to_module(self.value_network):
            # Calculate nth next state probabilities
            next_td = step_mdp(tensordict)
            self.value_network(next_td)  # Probabilities p(s_t+n, ·; θonline)

            next_td_action = next_td.get(self.tensor_keys.action)
            if self.action_space == "categorical":
                argmax_indices_ns = next_td_action.squeeze(-1)
            else:
                argmax_indices_ns = next_td_action.argmax(-1)  # one-hot encoding
            with self.target_value_network_params.to_module(self.value_network):
                self.value_network(next_td)  # Probabilities p(s_t+n, ·; θtarget)
            pns = next_td.get(self.tensor_keys.action_value).exp()
            # Double-Q probabilities
            # p(s_t+n, argmax_a[(z, p(s_t+n, a; θonline))]; θtarget)
            pns_a = pns[range(batch_size), :, argmax_indices_ns]

            # Compute Tz (Bellman operator T applied to z)
            # Tz = R^n + (γ^n)z (accounting for terminal states)
            if isinstance(discount, torch.Tensor):
                discount = discount.to("cpu")
            # done = done.to("cpu")
            terminated = terminated.to("cpu")
            reward = reward.to("cpu")
            support = support.to("cpu")
            pns_a = pns_a.to("cpu")

            Tz = reward + (1 - terminated.to(reward.dtype)) * discount * support
            if Tz.shape != torch.Size([batch_size, atoms]):
                raise RuntimeError(
                    "Tz shape must be torch.Size([batch_size, atoms]), "
                    f"got Tz.shape={Tz.shape} and batch_size={batch_size}, "
                    f"atoms={atoms}"
                )
            # Clamp between supported values
            Tz = Tz.clamp_(min=Vmin, max=Vmax)
            if not torch.isfinite(Tz).all():
                raise RuntimeError("Tz has some non-finite elements")
            # Compute L2 projection of Tz onto fixed support z
            b = (Tz - Vmin) / delta_z  # b = (Tz - Vmin) / Δz
            low, up = b.floor().to(torch.int64), b.ceil().to(torch.int64)
            # Fix disappearing probability mass when l = b = u (b is int)
            low[(up > 0) & (low == up)] -= 1
            up[(low < (atoms - 1)) & (low == up)] += 1

            # Distribute probability of Tz
            m = torch.zeros(batch_size, atoms)
            offset = torch.linspace(
                0,
                ((batch_size - 1) * atoms),
                batch_size,
                dtype=torch.int64,
                # device=device,
            )
            offset = offset.unsqueeze(1).expand(batch_size, atoms)
            index = (low + offset).view(-1)
            tensor = (pns_a * (up.float() - b)).view(-1)
            # m_l = m_l + p(s_t+n, a*)(u - b)
            m.view(-1).index_add_(0, index, tensor)
            index = (up + offset).view(-1)
            tensor = (pns_a * (b - low.float())).view(-1)
            # m_u = m_u + p(s_t+n, a*)(b - l)
            m.view(-1).index_add_(0, index, tensor)

        # Cross-entropy loss (minimises DKL(m||p(s_t, a_t)))
        loss = -torch.sum(m.to(input_tensordict.device) * log_ps_a, 1)
        input_tensordict.set(
            self.tensor_keys.priority,
            loss.detach().unsqueeze(1).to(input_tensordict.device),
            inplace=True,
        )
        loss = _reduce(loss, reduction=self.reduction)
        td_out = TensorDict({"loss": loss}, [])
        return td_out

    def make_value_estimator(self, value_type: ValueEstimators = None, **hyperparams):
        if value_type is None:
            value_type = self.default_value_estimator
        self.value_type = value_type
        if value_type is ValueEstimators.TD1:
            raise NotImplementedError(
                f"value type {value_type} is not implemented for {self.__class__.__name__}."
            )
        elif value_type is ValueEstimators.TD0:
            # see forward call
            pass
        elif value_type is ValueEstimators.GAE:
            raise NotImplementedError(
                f"value type {value_type} is not implemented for {self.__class__.__name__}."
            )
        elif value_type is ValueEstimators.TDLambda:
            raise NotImplementedError(
                f"value type {value_type} is not implemented for {self.__class__.__name__}."
            )
        else:
            raise NotImplementedError(f"Unknown value type {value_type}")

    def _default_value_estimator(self):
        self.make_value_estimator(ValueEstimators.TD0)<|MERGE_RESOLUTION|>--- conflicted
+++ resolved
@@ -164,12 +164,8 @@
         done: NestedKey = "done"
         terminated: NestedKey = "terminated"
 
-<<<<<<< HEAD
+    tensor_keys: _AcceptedKeys
     default_keys = _AcceptedKeys
-=======
-    tensor_keys: _AcceptedKeys
-    default_keys = _AcceptedKeys()
->>>>>>> dc25a55a
     default_value_estimator = ValueEstimators.TD0
     out_keys = ["loss"]
 
@@ -440,12 +436,8 @@
         terminated: NestedKey = "terminated"
         steps_to_next_obs: NestedKey = "steps_to_next_obs"
 
-<<<<<<< HEAD
+    tensor_keys: _AcceptedKeys
     default_keys = _AcceptedKeys
-=======
-    tensor_keys: _AcceptedKeys
-    default_keys = _AcceptedKeys()
->>>>>>> dc25a55a
     default_value_estimator = ValueEstimators.TD0
 
     value_network: TensorDictModule
