# Copyright (c) Meta Platforms, Inc. and affiliates.
#
# This source code is licensed under the MIT license found in the
# LICENSE file in the root directory of this source tree.
import warnings
from typing import Optional, Union

import numpy as np
import torch
from tensordict.nn import TensorDictModule, TensorDictModuleWrapper
from tensordict.tensordict import TensorDictBase
from tensordict.utils import expand_as_right

<<<<<<< HEAD
from torchrl.data.tensor_specs import (
    CompositeSpec,
    TensorSpecBase,
    UnboundedContinuousTensorSpec,
)
=======
from torchrl.data.tensor_specs import CompositeSpec, TensorSpec
>>>>>>> 671637a2
from torchrl.envs.utils import exploration_type, ExplorationType
from torchrl.modules.tensordict_module.common import _forward_hook_safe_action

__all__ = [
    "EGreedyWrapper",
    "AdditiveGaussianWrapper",
    "OrnsteinUhlenbeckProcessWrapper",
]


class EGreedyWrapper(TensorDictModuleWrapper):
    """Epsilon-Greedy PO wrapper.

    Args:
        policy (TensorDictModule): a deterministic policy.

    Keyword Args:
        eps_init (scalar, optional): initial epsilon value.
            default: 1.0
        eps_end (scalar, optional): final epsilon value.
            default: 0.1
        annealing_num_steps (int, optional): number of steps it will take for epsilon to reach the eps_end value
        action_key (str, optional): if the policy module has more than one output key,
            its output spec will be of type CompositeSpec. One needs to know where to
            find the action spec.
            Default is "action".
        spec (TensorSpecBase, optional): if provided, the sampled action will be
            projected onto the valid action space once explored. If not provided,
            the exploration wrapper will attempt to recover it from the policy.

    .. note::
        Once an environment has been wrapped in :class:`EGreedyWrapper`, it is
        crucial to incorporate a call to :meth:`~.step` in the training loop
        to update the exploration factor.
        Since it is not easy to capture this omission no warning or exception
        will be raised if this is ommitted!

    Examples:
        >>> import torch
        >>> from tensordict import TensorDict
        >>> from torchrl.modules import EGreedyWrapper, Actor
        >>> from torchrl.data import BoundedTensorSpec
        >>> torch.manual_seed(0)
        >>> spec = BoundedTensorSpec(-1, 1, torch.Size([4]))
        >>> module = torch.nn.Linear(4, 4, bias=False)
        >>> policy = Actor(spec=spec, module=module)
        >>> explorative_policy = EGreedyWrapper(policy, eps_init=0.2)
        >>> td = TensorDict({"observation": torch.zeros(10, 4)}, batch_size=[10])
        >>> print(explorative_policy(td).get("action"))
        tensor([[ 0.0000,  0.0000,  0.0000,  0.0000],
                [ 0.0000,  0.0000,  0.0000,  0.0000],
                [ 0.9055, -0.9277, -0.6295, -0.2532],
                [ 0.0000,  0.0000,  0.0000,  0.0000],
                [ 0.0000,  0.0000,  0.0000,  0.0000],
                [ 0.0000,  0.0000,  0.0000,  0.0000],
                [ 0.0000,  0.0000,  0.0000,  0.0000],
                [ 0.0000,  0.0000,  0.0000,  0.0000],
                [ 0.0000,  0.0000,  0.0000,  0.0000],
                [ 0.0000,  0.0000,  0.0000,  0.0000]], grad_fn=<AddBackward0>)

    """

    def __init__(
        self,
        policy: TensorDictModule,
        *,
        eps_init: float = 1.0,
        eps_end: float = 0.1,
        annealing_num_steps: int = 1000,
        action_key: str = "action",
        spec: Optional[TensorSpecBase] = None,
    ):
        super().__init__(policy)
        self.register_buffer("eps_init", torch.tensor([eps_init]))
        self.register_buffer("eps_end", torch.tensor([eps_end]))
        if self.eps_end > self.eps_init:
            raise RuntimeError("eps should decrease over time or be constant")
        self.annealing_num_steps = annealing_num_steps
        self.register_buffer("eps", torch.tensor([eps_init]))
        self.action_key = action_key
        if spec is not None:
            if not isinstance(spec, CompositeSpec) and len(self.out_keys) >= 1:
                spec = CompositeSpec({action_key: spec}, shape=spec.shape[:-1])
            self._spec = spec
        elif hasattr(self.td_module, "_spec"):
            self._spec = self.td_module._spec.clone()
            if action_key not in self._spec.keys():
                self._spec[action_key] = None
        elif hasattr(self.td_module, "spec"):
            self._spec = self.td_module.spec.clone()
            if action_key not in self._spec.keys():
                self._spec[action_key] = None
        else:
            self._spec = CompositeSpec({key: None for key in policy.out_keys})

    @property
    def spec(self):
        return self._spec

    def step(self, frames: int = 1) -> None:
        """A step of epsilon decay.

        After self.annealing_num_steps, this function is a no-op.

        Args:
            frames (int): number of frames since last step.

        """
        for _ in range(frames):
            self.eps.data[0] = max(
                self.eps_end.item(),
                (
                    self.eps - (self.eps_init - self.eps_end) / self.annealing_num_steps
                ).item(),
            )

    def forward(self, tensordict: TensorDictBase) -> TensorDictBase:
        tensordict = self.td_module.forward(tensordict)
        if exploration_type() == ExplorationType.RANDOM or exploration_type() is None:
            out = tensordict.get(self.action_key)
            eps = self.eps.item()
            cond = (torch.rand(tensordict.shape, device=tensordict.device) < eps).to(
                out.dtype
            )
            cond = expand_as_right(cond, out)
            spec = self.spec
            if spec is not None:
                if isinstance(spec, CompositeSpec):
                    spec = spec[self.action_key]
                out = cond * spec.rand().to(out.device) + (1 - cond) * out
            else:
                raise RuntimeError(
                    "spec must be provided by the policy or directly to the exploration wrapper."
                )
            tensordict.set(self.action_key, out)
        return tensordict


class AdditiveGaussianWrapper(TensorDictModuleWrapper):
    """Additive Gaussian PO wrapper.

    Args:
        policy (TensorDictModule): a policy.

    Keyword Args:
        sigma_init (scalar, optional): initial epsilon value.
            default: 1.0
        sigma_end (scalar, optional): final epsilon value.
            default: 0.1
        annealing_num_steps (int, optional): number of steps it will take for
            sigma to reach the :obj:`sigma_end` value.
        mean (float, optional): mean of each output element’s normal distribution.
        std (float, optional): standard deviation of each output element’s normal distribution.
        action_key (str, optional): if the policy module has more than one output key,
            its output spec will be of type CompositeSpec. One needs to know where to
            find the action spec.
            Default is "action".
        spec (TensorSpecBase, optional): if provided, the sampled action will be
            projected onto the valid action space once explored. If not provided,
            the exploration wrapper will attempt to recover it from the policy.
        safe (boolean, optional): if False, the TensorSpecBase can be None. If it
            is set to False but the spec is passed, the projection will still
            happen.
            Default is True.

    .. note::
        Once an environment has been wrapped in :class:`AdditiveGaussianWrapper`, it is
        crucial to incorporate a call to :meth:`~.step` in the training loop
        to update the exploration factor.
        Since it is not easy to capture this omission no warning or exception
        will be raised if this is ommitted!


    """

    def __init__(
        self,
        policy: TensorDictModule,
        *,
        sigma_init: float = 1.0,
        sigma_end: float = 0.1,
        annealing_num_steps: int = 1000,
        mean: float = 0.0,
        std: float = 1.0,
        action_key: str = "action",
        spec: Optional[TensorSpecBase] = None,
        safe: Optional[bool] = True,
    ):
        super().__init__(policy)
        if sigma_end > sigma_init:
            raise RuntimeError("sigma should decrease over time or be constant")
        self.register_buffer("sigma_init", torch.tensor([sigma_init]))
        self.register_buffer("sigma_end", torch.tensor([sigma_end]))
        self.annealing_num_steps = annealing_num_steps
        self.register_buffer("mean", torch.tensor([mean]))
        self.register_buffer("std", torch.tensor([std]))
        self.register_buffer("sigma", torch.tensor([sigma_init]))
        self.action_key = action_key
        self.out_keys = list(self.td_module.out_keys)
        if action_key not in self.out_keys:
            raise RuntimeError(
                f"The action key {action_key} was not found in the td_module out_keys {self.td_module.out_keys}."
            )
        if spec is not None:
            if not isinstance(spec, CompositeSpec) and len(self.out_keys) >= 1:
                spec = CompositeSpec({action_key: spec}, shape=spec.shape[:-1])
            self._spec = spec
        elif hasattr(self.td_module, "_spec"):
            self._spec = self.td_module._spec.clone()
            if action_key not in self._spec.keys():
                self._spec[action_key] = None
        elif hasattr(self.td_module, "spec"):
            self._spec = self.td_module.spec.clone()
            if action_key not in self._spec.keys():
                self._spec[action_key] = None
        else:
            self._spec = CompositeSpec({key: None for key in policy.out_keys})

        self.safe = safe
        if self.safe:
            self.register_forward_hook(_forward_hook_safe_action)

    @property
    def spec(self):
        return self._spec

    def step(self, frames: int = 1) -> None:
        """A step of sigma decay.

        After self.annealing_num_steps, this function is a no-op.

        Args:
            frames (int): number of frames since last step.

        """
        for _ in range(frames):
            self.sigma.data[0] = max(
                self.sigma_end.item(),
                (
                    self.sigma
                    - (self.sigma_init - self.sigma_end) / self.annealing_num_steps
                ).item(),
            )

    def _add_noise(self, action: torch.Tensor) -> torch.Tensor:
        sigma = self.sigma.item()
        noise = torch.normal(
            mean=torch.ones(action.shape) * self.mean.item(),
            std=torch.ones(action.shape) * self.std.item(),
        ).to(action.device)
        action = action + noise * sigma
        spec = self.spec
        spec = spec[self.action_key]
        if spec is not None:
            action = spec.project(action)
        elif self.safe:
            raise RuntimeError(
                "the action spec must be provided to AdditiveGaussianWrapper unless "
                "the `safe` keyword argument is turned off at initialization."
            )
        return action

    def forward(self, tensordict: TensorDictBase) -> TensorDictBase:
        tensordict = self.td_module.forward(tensordict)
        if exploration_type() is ExplorationType.RANDOM or exploration_type() is None:
            out = tensordict.get(self.action_key)
            out = self._add_noise(out)
            tensordict.set(self.action_key, out)
        return tensordict


class OrnsteinUhlenbeckProcessWrapper(TensorDictModuleWrapper):
    r"""Ornstein-Uhlenbeck exploration policy wrapper.

    Presented in "CONTINUOUS CONTROL WITH DEEP REINFORCEMENT LEARNING", https://arxiv.org/pdf/1509.02971.pdf.

    The OU exploration is to be used with continuous control policies and introduces a auto-correlated exploration
    noise. This enables a sort of 'structured' exploration.

    Noise equation:

    .. math::
        noise_t = noise_{t-1} + \theta * (mu - noise_{t-1}) * dt + \sigma_t * \sqrt{dt} * W

    Sigma equation:

    .. math::
        \sigma_t = max(\sigma^{min, (-(\sigma_{t-1} - \sigma^{min}) / (n^{\text{steps annealing}}) * n^{\text{steps}} + \sigma))

    To keep track of the steps and noise from sample to sample, an :obj:`"ou_prev_noise{id}"` and :obj:`"ou_steps{id}"` keys
    will be written in the input/output tensordict. It is expected that the tensordict will be zeroed at reset,
    indicating that a new trajectory is being collected. If not, and is the same tensordict is used for consecutive
    trajectories, the step count will keep on increasing across rollouts. Note that the collector classes take care of
    zeroing the tensordict at reset time.

    .. note::
        Once an environment has been wrapped in :class:`OrnsteinUhlenbeckProcessWrapper`, it is
        crucial to incorporate a call to :meth:`~.step` in the training loop
        to update the exploration factor.
        Since it is not easy to capture this omission no warning or exception
        will be raised if this is ommitted!

    Args:
        policy (TensorDictModule): a policy

    Keyword Args:
        eps_init (scalar): initial epsilon value, determining the amount of noise to be added.
            default: 1.0
        eps_end (scalar): final epsilon value, determining the amount of noise to be added.
            default: 0.1
        annealing_num_steps (int): number of steps it will take for epsilon to reach the eps_end value.
            default: 1000
        theta (scalar): theta factor in the noise equation
            default: 0.15
        mu (scalar): OU average (mu in the noise equation).
            default: 0.0
        sigma (scalar): sigma value in the sigma equation.
            default: 0.2
        dt (scalar): dt in the noise equation.
            default: 0.01
        x0 (Tensor, ndarray, optional): initial value of the process.
            default: 0.0
        sigma_min (number, optional): sigma_min in the sigma equation.
            default: None
        n_steps_annealing (int): number of steps for the sigma annealing.
            default: 1000
        action_key (str): key of the action to be modified.
            default: "action"
        spec (TensorSpecBase, optional): if provided, the sampled action will be
            projected onto the valid action space once explored. If not provided,
            the exploration wrapper will attempt to recover it from the policy.
        safe (bool): if ``True``, actions that are out of bounds given the action specs will be projected in the space
            given the :obj:`TensorSpecBase.project` heuristic.
            default: True

    Examples:
        >>> import torch
        >>> from tensordict import TensorDict
        >>> from torchrl.data import BoundedTensorSpec
        >>> from torchrl.modules import OrnsteinUhlenbeckProcessWrapper, Actor
        >>> torch.manual_seed(0)
        >>> spec = BoundedTensorSpec(-1, 1, torch.Size([4]))
        >>> module = torch.nn.Linear(4, 4, bias=False)
        >>> policy = Actor(module=module, spec=spec)
        >>> explorative_policy = OrnsteinUhlenbeckProcessWrapper(policy)
        >>> td = TensorDict({"observation": torch.zeros(10, 4)}, batch_size=[10])
        >>> print(explorative_policy(td))
        TensorDict(
            fields={
                _ou_prev_noise: Tensor(torch.Size([10, 4]), dtype=torch.float32),
                _ou_steps: Tensor(torch.Size([10, 1]), dtype=torch.int64),
                action: Tensor(torch.Size([10, 4]), dtype=torch.float32),
                observation: Tensor(torch.Size([10, 4]), dtype=torch.float32)},
            batch_size=torch.Size([10]),
            device=None,
            is_shared=False)
    """

    def __init__(
        self,
        policy: TensorDictModule,
        *,
        eps_init: float = 1.0,
        eps_end: float = 0.1,
        annealing_num_steps: int = 1000,
        theta: float = 0.15,
        mu: float = 0.0,
        sigma: float = 0.2,
        dt: float = 1e-2,
        x0: Optional[Union[torch.Tensor, np.ndarray]] = None,
        sigma_min: Optional[float] = None,
        n_steps_annealing: int = 1000,
        action_key: str = "action",
        spec: TensorSpecBase = None,
        safe: bool = True,
        key: str = None,
    ):
        if key is not None:
            action_key = key
            warnings.warn(
                f"the 'key' keyword argument of {type(self)} has been renamed 'action_key'. The 'key' entry will be deprecated soon."
            )
        super().__init__(policy)
        self.ou = _OrnsteinUhlenbeckProcess(
            theta=theta,
            mu=mu,
            sigma=sigma,
            dt=dt,
            x0=x0,
            sigma_min=sigma_min,
            n_steps_annealing=n_steps_annealing,
            key=action_key,
        )
        self.register_buffer("eps_init", torch.tensor([eps_init]))
        self.register_buffer("eps_end", torch.tensor([eps_end]))
        if self.eps_end > self.eps_init:
            raise ValueError(
                "eps should decrease over time or be constant, "
                f"got eps_init={eps_init} and eps_end={eps_end}"
            )
        self.annealing_num_steps = annealing_num_steps
        self.register_buffer("eps", torch.tensor([eps_init]))
        self.out_keys = list(self.td_module.out_keys) + self.ou.out_keys
        noise_key = self.ou.noise_key
        steps_key = self.ou.steps_key

        if spec is not None:
            if not isinstance(spec, CompositeSpec) and len(self.out_keys) >= 1:
                spec = CompositeSpec({action_key: spec}, shape=spec.shape[:-1])
            self._spec = spec
        elif hasattr(self.td_module, "_spec"):
            self._spec = self.td_module._spec.clone()
            if action_key not in self._spec.keys():
                self._spec[action_key] = None
        elif hasattr(self.td_module, "spec"):
            self._spec = self.td_module.spec.clone()
            if action_key not in self._spec.keys():
                self._spec[action_key] = None
        else:
            self._spec = CompositeSpec({key: None for key in policy.out_keys})
        ou_specs = {
            noise_key: None,
            steps_key: None,
        }
        self._spec.update(ou_specs)
        if len(set(self.out_keys)) != len(self.out_keys):
            raise RuntimeError(f"Got multiple identical output keys: {self.out_keys}")
        self.safe = safe
        if self.safe:
            self.register_forward_hook(_forward_hook_safe_action)

    @property
    def spec(self):
        return self._spec

    def step(self, frames: int = 1) -> None:
        """Updates the eps noise factor.

        Args:
            frames (int): number of frames of the current batch (corresponding to the number of updates to be made).

        """
        for _ in range(frames):
            if self.annealing_num_steps > 0:
                self.eps.data[0] = max(
                    self.eps_end.item(),
                    (
                        self.eps
                        - (self.eps_init - self.eps_end) / self.annealing_num_steps
                    ).item(),
                )
            else:
                raise ValueError(
                    f"{self.__class__.__name__}.step() called when "
                    f"self.annealing_num_steps={self.annealing_num_steps}. Expected a strictly positive "
                    f"number of frames."
                )

    def forward(self, tensordict: TensorDictBase) -> TensorDictBase:
        tensordict = super().forward(tensordict)
        if exploration_type() == ExplorationType.RANDOM or exploration_type() is None:
            if "is_init" not in tensordict.keys():
                warnings.warn(
                    f"The tensordict passed to {self.__class__.__name__} appears to be "
                    f"missing the 'is_init' entry. This entry is used to "
                    f"reset the noise at the beginning of a trajectory, without it "
                    f"the behaviour of this exploration method is undefined. "
                    f"This is allowed for BC compatibility purposes but it will be deprecated soon! "
                    f"To create a 'is_init' entry, simply append an torchrl.envs.InitTracker "
                    f"transform to your environment with `env = TransformedEnv(env, InitTracker())`."
                )
                tensordict.set(
                    "is_init", torch.zeros(*tensordict.shape, 1, dtype=torch.bool)
                )
            tensordict = self.ou.add_sample(tensordict, self.eps.item())
        return tensordict


# Based on http://math.stackexchange.com/questions/1287634/implementing-ornstein-uhlenbeck-in-matlab
class _OrnsteinUhlenbeckProcess:
    def __init__(
        self,
        theta: float,
        mu: float = 0.0,
        sigma: float = 0.2,
        dt: float = 1e-2,
        x0: Optional[Union[torch.Tensor, np.ndarray]] = None,
        sigma_min: Optional[float] = None,
        n_steps_annealing: int = 1000,
        key: str = "action",
    ):
        self.mu = mu
        self.sigma = sigma

        if sigma_min is not None:
            self.m = -float(sigma - sigma_min) / float(n_steps_annealing)
            self.c = sigma
            self.sigma_min = sigma_min
        else:
            self.m = 0.0
            self.c = sigma
            self.sigma_min = sigma

        self.theta = theta
        self.mu = mu
        self.dt = dt
        self.x0 = x0 if x0 is not None else 0.0
        self.key = key
        self._noise_key = "_ou_prev_noise"
        self._steps_key = "_ou_steps"
        self.out_keys = [self.noise_key, self.steps_key]

    @property
    def noise_key(self):
        return self._noise_key  # + str(id(self))

    @property
    def steps_key(self):
        return self._steps_key  # + str(id(self))

    def _make_noise_pair(self, tensordict: TensorDictBase, is_init=None) -> None:
        if is_init is not None:
            tensordict = tensordict.get_sub_tensordict(is_init.view(tensordict.shape))
        tensordict.set(
            self.noise_key,
            torch.zeros(tensordict.get(self.key).shape, device=tensordict.device),
            inplace=is_init is not None,
        )
        tensordict.set(
            self.steps_key,
            torch.zeros(
                torch.Size([*tensordict.batch_size, 1]),
                dtype=torch.long,
                device=tensordict.device,
            ),
            inplace=is_init is not None,
        )

    def add_sample(
        self, tensordict: TensorDictBase, eps: float = 1.0
    ) -> TensorDictBase:

        if self.noise_key not in tensordict.keys():
            self._make_noise_pair(tensordict)
        is_init = tensordict.get("is_init", None)
        if is_init is not None and is_init.any():
            self._make_noise_pair(tensordict, is_init.view(tensordict.shape))

        prev_noise = tensordict.get(self.noise_key)
        prev_noise = prev_noise + self.x0

        n_steps = tensordict.get(self.steps_key)

        noise = (
            prev_noise
            + self.theta * (self.mu - prev_noise) * self.dt
            + self.current_sigma(n_steps)
            * np.sqrt(self.dt)
            * torch.randn_like(prev_noise)
        )
        tensordict.set_(self.noise_key, noise - self.x0)
        tensordict.set_(self.key, tensordict.get(self.key) + eps * noise)
        tensordict.set_(self.steps_key, n_steps + 1)
        return tensordict

    def current_sigma(self, n_steps: torch.Tensor) -> torch.Tensor:
        sigma = (self.m * n_steps + self.c).clamp_min(self.sigma_min)
        return sigma<|MERGE_RESOLUTION|>--- conflicted
+++ resolved
@@ -11,15 +11,12 @@
 from tensordict.tensordict import TensorDictBase
 from tensordict.utils import expand_as_right
 
-<<<<<<< HEAD
 from torchrl.data.tensor_specs import (
     CompositeSpec,
     TensorSpecBase,
     UnboundedContinuousTensorSpec,
 )
-=======
 from torchrl.data.tensor_specs import CompositeSpec, TensorSpec
->>>>>>> 671637a2
 from torchrl.envs.utils import exploration_type, ExplorationType
 from torchrl.modules.tensordict_module.common import _forward_hook_safe_action
 
