# Copyright (c) Meta Platforms, Inc. and affiliates.
#
# This source code is licensed under the MIT license found in the
# LICENSE file in the root directory of this source tree.

import warnings
from typing import Optional, Sequence, Type, Union

from tensordict.nn import (
    InteractionType,
    ProbabilisticTensorDictModule,
    ProbabilisticTensorDictSequential,
    TensorDictModule,
)
from tensordict.tensordict import TensorDictBase

from torchrl.data.tensor_specs import CompositeSpec, TensorSpec
from torchrl.modules.distributions import Delta
from torchrl.modules.tensordict_module.common import _forward_hook_safe_action
from torchrl.modules.tensordict_module.sequence import SafeSequential


class SafeProbabilisticModule(ProbabilisticTensorDictModule):
    """:class:`tensordict.nn.ProbabilisticTensorDictModule` subclass that accepts a :class:`~torchrl.envs.TensorSpec` as argument to control the output domain.

    `SafeProbabilisticModule` is a non-parametric module representing a
    probability distribution. It reads the distribution parameters from an input
    TensorDict using the specified `in_keys`. The output is sampled given some rule,
    specified by the input ``default_interaction_type`` argument and the
    ``interaction_type()`` global function.

    :obj:`SafeProbabilisticModule` can be used to construct the distribution
    (through the :obj:`get_dist()` method) and/or sampling from this distribution
    (through a regular :obj:`__call__()` to the module).

    A :obj:`SafeProbabilisticModule` instance has two main features:
    - It reads and writes TensorDict objects
    - It uses a real mapping R^n -> R^m to create a distribution in R^d from
    which values can be sampled or computed.

    When the :obj:`__call__` / :obj:`forward` method is called, a distribution is
    created, and a value computed (using the 'mean', 'mode', 'median' attribute or
    the 'rsample', 'sample' method). The sampling step is skipped if the supplied
    TensorDict has all of the desired key-value pairs already.

    By default, SafeProbabilisticModule distribution class is a Delta
    distribution, making SafeProbabilisticModule a simple wrapper around
    a deterministic mapping function.

    Args:
        in_keys (str or iterable of str or dict): key(s) that will be read from the
            input TensorDict and used to build the distribution. Importantly, if it's an
            iterable of string or a string, those keys must match the keywords used by
            the distribution class of interest, e.g. :obj:`"loc"` and :obj:`"scale"` for
            the Normal distribution and similar. If in_keys is a dictionary,, the keys
            are the keys of the distribution and the values are the keys in the
            tensordict that will get match to the corresponding distribution keys.
        out_keys (str or iterable of str): keys where the sampled values will be
            written. Importantly, if these keys are found in the input TensorDict, the
            sampling step will be skipped.
        spec (TensorSpec): specs of the first output tensor. Used when calling
            td_module.random() to generate random values in the target space.
        safe (bool, optional): if ``True``, the value of the sample is checked against the
            input spec. Out-of-domain sampling can occur because of exploration policies
            or numerical under/overflow issues. As for the :obj:`spec` argument, this
            check will only occur for the distribution sample, but not the other tensors
            returned by the input module. If the sample is out of bounds, it is
            projected back onto the desired space using the `TensorSpec.project` method.
            Default is ``False``.
<<<<<<< HEAD
        default_interaction_mode (str, optional): default method to be used to retrieve
=======
        default_interaction_type (str, optional): default method to be used to retrieve
>>>>>>> 03616918
            the output value. Should be one of: 'mode', 'median', 'mean' or 'random'
            (in which case the value is sampled randomly from the distribution). Default
            is 'mode'.
            Note: When a sample is drawn, the :obj:`ProbabilisticTDModule` instance will
            fist look for the interaction mode dictated by the `interaction_typ()`
            global function. If this returns `None` (its default value), then the
            `default_interaction_type` of the :class:`~.ProbabilisticTDModule`
            instance will be used. Note that DataCollector instances will use
            :func:`tensordict.nn.set_interaction_type` to
            :class:`tensordict.nn.InteractionType.RANDOM` by default.
        distribution_class (Type, optional): a torch.distributions.Distribution class to
            be used for sampling. Default is Delta.
        distribution_kwargs (dict, optional): kwargs to be passed to the distribution.
        return_log_prob (bool, optional): if ``True``, the log-probability of the
            distribution sample will be written in the tensordict with the key
            `'sample_log_prob'`. Default is ``False``.
        cache_dist (bool, optional): EXPERIMENTAL: if ``True``, the parameters of the
            distribution (i.e. the output of the module) will be written to the
            tensordict along with the sample. Those parameters can be used to re-compute
            the original distribution later on (e.g. to compute the divergence between
            the distribution used to sample the action and the updated distribution in
            PPO). Default is ``False``.
        n_empirical_estimate (int, optional): number of samples to compute the empirical
            mean when it is not available. Default is 1000

    """

    def __init__(
        self,
        in_keys: Union[str, Sequence[str], dict],
        out_keys: Union[str, Sequence[str]],
        spec: Optional[TensorSpec] = None,
        safe: bool = False,
        default_interaction_mode: str = None,
        default_interaction_type: str = InteractionType.MODE,
        distribution_class: Type = Delta,
        distribution_kwargs: Optional[dict] = None,
        return_log_prob: bool = False,
        cache_dist: bool = False,
        n_empirical_estimate: int = 1000,
    ):
        super().__init__(
            in_keys=in_keys,
            out_keys=out_keys,
            default_interaction_type=default_interaction_type,
            default_interaction_mode=default_interaction_mode,
            distribution_class=distribution_class,
            distribution_kwargs=distribution_kwargs,
            return_log_prob=return_log_prob,
            cache_dist=cache_dist,
            n_empirical_estimate=n_empirical_estimate,
        )

        if spec is not None and not isinstance(spec, TensorSpec):
            raise TypeError("spec must be a TensorSpec subclass")
        elif spec is not None and not isinstance(spec, CompositeSpec):
            if len(self.out_keys) > 1:
                raise RuntimeError(
                    f"got more than one out_key for the SafeModule: {self.out_keys},\nbut only one spec. "
                    "Consider using a CompositeSpec object or no spec at all."
                )
            spec = CompositeSpec(**{self.out_keys[0]: spec})
        elif spec is not None and isinstance(spec, CompositeSpec):
            if "_" in spec.keys():
                warnings.warn('got a spec with key "_": it will be ignored')
        elif spec is None:
            spec = CompositeSpec()

        if set(spec.keys(True, True)) != set(self.out_keys):
            # then assume that all the non indicated specs are None
            for key in self.out_keys:
                if key not in spec:
                    spec[key] = None

        if set(spec.keys(True, True)) != set(self.out_keys):
            raise RuntimeError(
                f"spec keys and out_keys do not match, got: {set(spec.keys(True, True))} and {set(self.out_keys)} respectively"
            )

        self._spec = spec
        self.safe = safe
        if safe:
            if spec is None or (
                isinstance(spec, CompositeSpec)
                and all(_spec is None for _spec in spec.values())
            ):
                raise RuntimeError(
                    "`SafeProbabilisticModule(spec=None, safe=True)` is not a valid configuration as the tensor "
                    "specs are not specified"
                )
            self.register_forward_hook(_forward_hook_safe_action)

    @property
    def spec(self) -> CompositeSpec:
        return self._spec

    @spec.setter
    def spec(self, spec: CompositeSpec) -> None:
        if not isinstance(spec, CompositeSpec):
            raise RuntimeError(
                f"Trying to set an object of type {type(spec)} as a tensorspec but expected a CompositeSpec instance."
            )
        self._spec = spec

    def random(self, tensordict: TensorDictBase) -> TensorDictBase:
        """Samples a random element in the target space, irrespective of any input.

        If multiple output keys are present, only the first will be written in the input :obj:`tensordict`.

        Args:
            tensordict (TensorDictBase): tensordict where the output value should be written.

        Returns:
            the original tensordict with a new/updated value for the output key.

        """
        key0 = self.out_keys[0]
        tensordict.set(key0, self.spec.rand(tensordict.batch_size))
        return tensordict

    def random_sample(self, tensordict: TensorDictBase) -> TensorDictBase:
        """See :obj:`SafeModule.random(...)`."""
        return self.random(tensordict)


class SafeProbabilisticTensorDictSequential(
    ProbabilisticTensorDictSequential, SafeSequential
):
    """:class:`tensordict.nn.ProbabilisticTensorDictSequential` subclass that accepts a :class:`~torchrl.envs.TensorSpec` as argument to control the output domain.

    Similarly to :obj:`TensorDictSequential`, but enforces that the final module in the
    sequence is an :obj:`ProbabilisticTensorDictModule` and also exposes ``get_dist``
    method to recover the distribution object from the ``ProbabilisticTensorDictModule``

    Args:
         modules (iterable of TensorDictModules): ordered sequence of TensorDictModule
            instances, terminating in ProbabilisticTensorDictModule, to be run
            sequentially.
         partial_tolerant (bool, optional): if ``True``, the input tensordict can miss some
            of the input keys. If so, the only module that will be executed are those
            who can be executed given the keys that are present. Also, if the input
            tensordict is a lazy stack of tensordicts AND if partial_tolerant is
            :obj:`True` AND if the stack does not have the required keys, then
            TensorDictSequential will scan through the sub-tensordicts looking for those
            that have the required keys, if any.

    """

    def __init__(
        self,
        *modules: Union[TensorDictModule, ProbabilisticTensorDictModule],
        partial_tolerant: bool = False,
    ) -> None:
        super().__init__(*modules, partial_tolerant=partial_tolerant)
        super(ProbabilisticTensorDictSequential, self).__init__(
            *modules, partial_tolerant=partial_tolerant
        )<|MERGE_RESOLUTION|>--- conflicted
+++ resolved
@@ -67,11 +67,7 @@
             returned by the input module. If the sample is out of bounds, it is
             projected back onto the desired space using the `TensorSpec.project` method.
             Default is ``False``.
-<<<<<<< HEAD
-        default_interaction_mode (str, optional): default method to be used to retrieve
-=======
         default_interaction_type (str, optional): default method to be used to retrieve
->>>>>>> 03616918
             the output value. Should be one of: 'mode', 'median', 'mean' or 'random'
             (in which case the value is sampled randomly from the distribution). Default
             is 'mode'.
