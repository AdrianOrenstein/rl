# Copyright (c) Meta Platforms, Inc. and affiliates.
#
# This source code is licensed under the MIT license found in the
# LICENSE file in the root directory of this source tree.

from __future__ import annotations

import abc
import enum
import gc
import math
import warnings
import weakref
from collections.abc import Iterable
from copy import deepcopy
from dataclasses import dataclass
from functools import wraps
from textwrap import indent
from typing import (
    Any,
    Callable,
    Dict,
    Generic,
    List,
    overload,
    Sequence,
    Tuple,
    TypeVar,
    Union,
)

import numpy as np

import tensordict
import torch
from tensordict import (
    is_tensor_collection,
    LazyStackedTensorDict,
    NonTensorData,
    NonTensorStack,
    set_capture_non_tensor_stack,
    TensorDict,
    TensorDictBase,
    unravel_key,
)
from tensordict.base import NO_DEFAULT
from tensordict.utils import (
    _getitem_batch_size,
    expand_as_right,
    is_non_tensor,
    NestedKey,
)
from torchrl._utils import _make_ordinal_device, get_binary_env_var, implement_for

try:
    from torch.compiler import is_compiling
except ImportError:
    from torch._dynamo import is_compiling

DEVICE_TYPING = Union[torch.device, str, int]

INDEX_TYPING = Union[int, torch.Tensor, np.ndarray, slice, List]

SHAPE_INDEX_TYPING = Union[
    int,
    range,
    List[int],
    np.ndarray,
    slice,
    None,
    torch.Tensor,
    type(...),
    Tuple[
        int,
        range,
        List[int],
        np.ndarray,
        slice,
        None,
        torch.Tensor,
        type(...),
        Tuple[Any],
    ],
]

# By default, we do not check that an obs is in the domain. THis should be done when validating the env beforehand
_CHECK_SPEC_ENCODE = get_binary_env_var("CHECK_SPEC_ENCODE")

_DEFAULT_SHAPE = torch.Size((1,))

DEVICE_ERR_MSG = "device of empty Composite is not defined."
NOT_IMPLEMENTED_ERROR = NotImplementedError(
    "method is not currently implemented."
    " If you are interested in this feature please submit"
    " an issue at https://github.com/pytorch/rl/issues"
)


def _size(list_of_ints):
    # ensures that np int64 elements don't slip through Size
    # see https://github.com/pytorch/pytorch/issues/127194
    return torch.Size([int(i) for i in list_of_ints])


# Akin to TD's NO_DEFAULT but won't raise a KeyError when found in a TD or used as default
class _NoDefault(enum.IntEnum):
    ZERO = 0
    ONE = 1


NO_DEFAULT_RL = _NoDefault.ONE


def _default_dtype_and_device(
    dtype: None | torch.dtype,
    device: None | str | int | torch.device,
    allow_none_device: bool = False,
) -> tuple[torch.dtype, torch.device | None]:
    if dtype is None:
        dtype = torch.get_default_dtype()
    if device is not None:
        device = _make_ordinal_device(torch.device(device))
    elif not allow_none_device:
        device = torch.zeros(()).device
    return dtype, device


def _validate_idx(shape: list[int], idx: int, axis: int = 0):
    """Raise an IndexError if idx is out of bounds for shape[axis].

    Args:
        shape (list[int]): Input shape
        idx (int): Index, may be negative
        axis (int): Shape axis to check
    """
    if shape[axis] >= 0 and (idx >= shape[axis] or idx < 0 and -idx > shape[axis]):
        raise IndexError(
            f"index {idx} is out of bounds for axis {axis} with size {shape[axis]}"
        )


def _validate_iterable(
    idx: Iterable[Any], expected_type: type, iterable_classname: str
):
    """Raise an IndexError if the iterable contains a type different from the expected type or Iterable.

    Args:
        idx (Iterable[Any]): Iterable, may contain nested iterables
        expected_type (Type): Required item type in the Iterable (e.g. int)
        iterable_classname (str): Iterable type as a string (e.g. 'List'). Logging purpose only.
    """
    for item in idx:
        if isinstance(item, Iterable):
            _validate_iterable(item, expected_type, iterable_classname)
        else:
            if not isinstance(item, expected_type):
                raise IndexError(
                    f"{iterable_classname} indexing expects {expected_type} indices"
                )


def _slice_indexing(shape: list[int], idx: slice) -> list[int]:
    """Given an input shape and a slice index, returns the new indexed shape.

    Args:
        shape (list[int]): Input shape
        idx (slice): Index
    Returns:
        Indexed shape
    Examples:
        >>> _slice_indexing([3, 4], slice(None, 2))
        [2, 4]
        >>> list(torch.rand(3, 4)[:2].shape)
        [2, 4]
    """
    if idx.step == 0:
        raise ValueError("slice step cannot be zero")
    # Slicing an empty shape returns the shape
    if len(shape) == 0:
        return shape

    if idx.start is None:
        start = 0
    else:
        start = idx.start if idx.start >= 0 else max(shape[0] + idx.start, 0)

    if idx.stop is None:
        stop = shape[0]
    else:
        stop = idx.stop if idx.stop >= 0 else max(shape[0] + idx.stop, 0)

    step = 1 if idx.step is None else idx.step
    if step > 0:
        if start >= stop:
            n_items = 0
        else:
            stop = min(stop, shape[0])
            n_items = math.ceil((stop - start) / step)
    else:
        if start <= stop:
            n_items = 0
        else:
            start = min(start, shape[0] - 1)
            n_items = math.ceil((stop - start) / step)
    return [n_items] + shape[1:]


def _shape_indexing(
    shape: list[int] | torch.Size | tuple[int], idx: SHAPE_INDEX_TYPING
) -> list[int]:
    """Given an input shape and an index, returns the size of the resulting indexed spec.

    This function includes indexing checks and may raise IndexErrors.

    Args:
        shape (list[int], torch.Size, Tuple[int): Input shape
        idx (SHAPE_INDEX_TYPING): Index
    Returns:
        Shape of the resulting spec
    Examples:
        >>> idx = (2, ..., None)
        >>> Categorical(2, shape=(3, 4))[idx].shape
        torch.Size([4, 1])
        >>> _shape_indexing([3, 4], idx)
        torch.Size([4, 1])
    """
    if not isinstance(shape, list):
        shape = list(shape)

    if idx is Ellipsis or (
        isinstance(idx, slice) and (idx.step is idx.start is idx.stop is None)
    ):
        return shape

    if idx is None:
        return [1] + shape

    if len(shape) == 0 and (
        isinstance(idx, int)
        or isinstance(idx, range)
        or isinstance(idx, list)
        and len(idx) > 0
    ):
        raise IndexError(
            f"cannot use integer indices on 0-dimensional shape. `{idx}` received"
        )

    if isinstance(idx, int):
        _validate_idx(shape, idx)
        return shape[1:]

    if isinstance(idx, range):
        if len(idx) > 0 and (idx.start >= shape[0] or idx.stop > shape[0]):
            raise IndexError(f"index out of bounds for axis 0 with size {shape[0]}")
        return [len(idx)] + shape[1:]

    if isinstance(idx, slice):
        return _slice_indexing(shape, idx)

    if isinstance(idx, tuple):
        # Supports int, None, slice and ellipsis indices
        # Index on the current shape dimension
        shape_idx = 0
        none_dims = 0
        ellipsis = False
        prev_is_list = False
        shape_len = len(shape)
        for item_idx, item in enumerate(idx):
            if item is None:
                shape = shape[:shape_idx] + [1] + shape[shape_idx:]
                shape_idx += 1
                none_dims += 1
            elif isinstance(item, int):
                _validate_idx(shape, item, shape_idx)
                del shape[shape_idx]
            elif isinstance(item, slice):
                shape[shape_idx] = _slice_indexing([shape[shape_idx]], item)[0]
                shape_idx += 1
            elif item is Ellipsis:
                if ellipsis:
                    raise IndexError("an index can only have a single ellipsis (`...`)")
                # Move to the end of the shape, subtracted by the number of future indices impacting the dimensions (i.e. all except None and ...)
                shape_idx = len(shape) - len(
                    [i for i in idx[item_idx + 1 :] if not (i is None or i is Ellipsis)]
                )
                ellipsis = True
            elif any(
                isinstance(item, _type)
                for _type in [list, tuple, range, np.ndarray, torch.Tensor]
            ):
                while isinstance(idx, tuple) and len(idx) == 1:
                    idx = idx[0]

                # Nested tuples are handled as a list. Numpy behavior
                if isinstance(item, tuple):
                    item = list(item)

                if prev_is_list and isinstance(item, list):
                    del shape[shape_idx]
                    continue

                if isinstance(item, list):
                    prev_is_list = True

                if shape_idx >= len(shape):
                    raise IndexError("Raise IndexError: too many indices for array")

                res = _shape_indexing([shape[shape_idx]], item)
                shape = shape[:shape_idx] + res + shape[shape_idx + 1 :]
                shape_idx += len(res)
            else:
                raise IndexError(
                    f"tuple indexing only supports integers, ranges, slices (`:`), ellipsis (`...`), new axis (`None`), tuples, list, tensor and ndarray indices. {str(type(idx))} received"
                )

        if len(idx) - none_dims - int(ellipsis) > shape_len:
            raise IndexError(
                f"shape is {shape_len}-dimensional, but {len(idx) - none_dims - int(ellipsis)} dimensions were indexed"
            )
        return shape

    if isinstance(idx, list):
        # int indexing only
        _validate_iterable(idx, int, "list")
        for item in np.array(idx).reshape(-1):
            _validate_idx(shape, item, 0)
        return list(np.array(idx).shape) + shape[1:]

    if isinstance(idx, np.ndarray) or isinstance(idx, torch.Tensor):
        # Out of bounds check
        for item in idx.reshape(-1):
            _validate_idx(shape, item)
        return list(_getitem_batch_size(shape, idx))


class invertible_dict(dict):
    """An invertible dictionary.

    Examples:
        >>> my_dict = invertible_dict(a=3, b=2)
        >>> inv_dict = my_dict.invert()
        >>> assert {2, 3} == set(inv_dict.keys())
    """

    def __init__(self, *args, inv_dict=None, **kwargs):
        if inv_dict is None:
            inv_dict = {}
        super().__init__(*args, **kwargs)
        self.inv_dict = inv_dict

    def __setitem__(self, k, v):
        if v in self.inv_dict or k in self:
            raise Exception("overwriting in invertible_dict is not permitted")
        self.inv_dict[v] = k
        return super().__setitem__(k, v)

    def update(self, d):
        raise NotImplementedError

    def invert(self):
        d = invertible_dict()
        for k, value in self.items():
            d[value] = k
        return d

    def inverse(self):
        return self.inv_dict


class Box:
    """A box of values."""

    def __iter__(self):
        raise NotImplementedError

    def to(self, dest: torch.dtype | DEVICE_TYPING) -> ContinuousBox:
        raise NotImplementedError

    def __repr__(self):
        return f"{self.__class__.__name__}()"

    def clone(self) -> CategoricalBox:
        return deepcopy(self)


@dataclass(repr=False)
class ContinuousBox(Box):
    """A continuous box of values, in between a minimum (self.low) and a maximum (self.high)."""

    _low: torch.Tensor
    _high: torch.Tensor
    device: torch.device | None = None

    # We store the tensors on CPU to avoid overloading CUDA with tensors that are rarely used.
    @property
    def low(self):
        low = self._low
        if self.device is not None and low.device != self.device:
            low = low.to(self.device)
        return low

    @property
    def high(self):
        high = self._high
        if self.device is not None and high.device != self.device:
            high = high.to(self.device)
        return high

    def unbind(self, dim: int = 0):
        return tuple(
            type(self)(low, high, self.device)
            for (low, high) in zip(self.low.unbind(dim), self.high.unbind(dim))
        )

    @low.setter
    def low(self, value):
        self.device = value.device
        self._low = value

    @high.setter
    def high(self, value):
        self.device = value.device
        self._high = value

    def __post_init__(self):
        self.low = self.low.clone()
        self.high = self.high.clone()

    def __iter__(self):
        yield self.low
        yield self.high

    def to(self, dest: torch.dtype | DEVICE_TYPING) -> ContinuousBox:
        return self.__class__(self.low.to(dest), self.high.to(dest))

    def clone(self) -> ContinuousBox:
        return self.__class__(self.low.clone(), self.high.clone())

    def __repr__(self):
        min_str = indent(
            f"\nlow=Tensor(shape={self.low.shape}, device={self.low.device}, dtype={self.low.dtype}, contiguous={self.high.is_contiguous()})",
            " " * 4,
        )
        max_str = indent(
            f"\nhigh=Tensor(shape={self.high.shape}, device={self.high.device}, dtype={self.high.dtype}, contiguous={self.high.is_contiguous()})",
            " " * 4,
        )
        return f"{self.__class__.__name__}({min_str},{max_str})"

    def __eq__(self, other):
        if other is None:

            minval, maxval = _minmax_dtype(self.low.dtype)
            minval = torch.as_tensor(minval).to(self.low.device, self.low.dtype)
            maxval = torch.as_tensor(maxval).to(self.low.device, self.low.dtype)
            if (
                torch.isclose(self.low, minval).all()
                and torch.isclose(self.high, maxval).all()
            ):
                return True
            if (
                not torch.isfinite(self.low).any()
                and not torch.isfinite(self.high).any()
            ):
                return True
            return False
        return (
            type(self) == type(other)
            and self.low.dtype == other.low.dtype
            and self.high.dtype == other.high.dtype
            and self.device == other.device
            and torch.isclose(self.low, other.low).all()
            and torch.isclose(self.high, other.high).all()
        )


@dataclass(repr=False, frozen=True)
class CategoricalBox(Box):
    """A box of discrete, categorical values."""

    n: int
    register = invertible_dict()

    def __post_init__(self):
        # n could be a numpy array or a tensor, making compile go a bit crazy
        # We want to make sure we're working with a regular integer
        self.__dict__["n"] = int(self.n)

    def to(self, dest: torch.dtype | DEVICE_TYPING) -> CategoricalBox:
        return deepcopy(self)

    def __repr__(self):
        return f"{self.__class__.__name__}(n={self.n})"


class DiscreteBox(CategoricalBox):
    """Deprecated version of :class:`CategoricalBox`."""

    ...


@dataclass(repr=False)
class BoxList(Box):
    """A box of discrete values."""

    boxes: list

    def to(self, dest: torch.dtype | DEVICE_TYPING) -> BoxList:
        return BoxList([box.to(dest) for box in self.boxes])

    def __iter__(self):
        yield from self.boxes

    def __repr__(self):
        return f"{self.__class__.__name__}(boxes={self.boxes})"

    def __len__(self):
        return len(self.boxes)

    @staticmethod
    def from_nvec(nvec: torch.Tensor):
        if nvec.ndim == 0:
            return CategoricalBox(nvec.item())
        else:
            return BoxList([BoxList.from_nvec(n) for n in nvec.unbind(-1)])


@dataclass(repr=False, frozen=True)
class BinaryBox(Box):
    """A box of n binary values."""

    n: int

    def to(self, dest: torch.dtype | DEVICE_TYPING) -> ContinuousBox:
        return deepcopy(self)

    def __repr__(self):
        return f"{self.__class__.__name__}(n={self.n})"


@dataclass(repr=False)
class TensorSpec(metaclass=abc.ABCMeta):
    """Parent class of the tensor meta-data containers.

    TorchRL's TensorSpec are used to present what input/output is to be expected for a specific class,
    or sometimes to simulate simple behaviors by generating random data within a defined space.

    TensorSpecs are primarily used in environments to specify their input/output structure without needing to
    execute the environment (or starting it). They can also be used to instantiate shared buffers to pass
    data from worker to worker.

    TensorSpecs are dataclasses that always share the following fields: `shape`, `space, `dtype` and `device`.

    As such, TensorSpecs possess some common behavior with :class:`~torch.Tensor` and :class:`~tensordict.TensorDict`:
    they can be reshaped, indexed, squeezed, unsqueezed, moved to another device etc.

    Args:
        shape (torch.Size): size of the tensor. The shape includes the batch dimensions as well as the feature
            dimension. A negative shape (``-1``) means that the dimension has a variable number of elements.
        space (Box): Box instance describing what kind of values can be expected.
        device (torch.device): device of the tensor.
        dtype (torch.dtype): dtype of the tensor.

    .. note:: A spec can be constructed from a :class:`~tensordict.TensorDict` using the :func:`~torchrl.envs.utils.make_composite_from_td`
        function. This function makes a low-assumption educated guess on the specs that may correspond to the input
        tensordict and can help to build specs automatically without an in-depth knowledge of the `TensorSpec` API.

    """

    shape: torch.Size
    space: None | Box
    device: torch.device | None = None
    dtype: torch.dtype = torch.float
    domain: str = ""

    SPEC_HANDLED_FUNCTIONS = {}

    @classmethod
    def implements_for_spec(cls, torch_function: Callable) -> Callable:
        """Register a torch function override for TensorSpec."""

        @wraps(torch_function)
        def decorator(func):
            cls.SPEC_HANDLED_FUNCTIONS[torch_function] = func
            return func

        return decorator

    @property
    def device(self) -> torch.device:
        """The device of the spec.

        Only :class:`Composite` specs can have a ``None`` device. All leaves must have a non-null device.
        """
        return self._device

    @device.setter
    def device(self, device: torch.device | None) -> None:
        self._device = _make_ordinal_device(device)

    def clear_device_(self) -> T:
        """A no-op for all leaf specs (which must have a device).

        For :class:`Composite` specs, this method will erase the device.
        """
        return self

    @abc.abstractmethod
    def cardinality(self) -> int:
        """The cardinality of the spec.

        This refers to the number of possible outcomes in a spec. It is assumed that the cardinality of a composite
        spec is the cartesian product of all possible outcomes.

        """
        ...

    def encode(
        self,
        val: np.ndarray | torch.Tensor | TensorDictBase,
        *,
        ignore_device: bool = False,
    ) -> torch.Tensor | TensorDictBase:
        """Encodes a value given the specified spec, and return the corresponding tensor.

        This method is to be used in environments that return a value (eg, a numpy array) that can be
        easily mapped to the TorchRL required domain.
        If the value is already a tensor, the spec will not change its value and return it as-is.

        Args:
            val (np.ndarray or torch.Tensor): value to be encoded as tensor.

        Keyword Args:
            ignore_device (bool, optional): if ``True``, the spec device will
                be ignored. This is used to group tensor casting within a call
                to ``TensorDict(..., device="cuda")`` which is faster.

        Returns:
            torch.Tensor matching the required tensor specs.

        """
        if not isinstance(val, torch.Tensor):
            if isinstance(val, list):
                if len(val) == 1:
                    # gym used to return lists of images since 0.26.0
                    # We convert these lists in np.array or take the first element
                    # if there is just one.
                    # See https://github.com/pytorch/rl/pull/403/commits/73d77d033152c61d96126ccd10a2817fecd285a1
                    val = val[0]
                else:
                    val = np.array(val)
            if isinstance(val, np.ndarray) and not all(
                stride > 0 for stride in val.strides
            ):
                val = val.copy()
            if not ignore_device:
                val = torch.as_tensor(val, device=self.device, dtype=self.dtype)
            else:
                val = torch.as_tensor(val, dtype=self.dtype)
            if val.shape != self.shape:
                # if val.shape[-len(self.shape) :] != self.shape:
                # option 1: add a singleton dim at the end
                if val.shape == self.shape and self.shape[-1] == 1:
                    val = val.unsqueeze(-1)
                else:
                    try:
                        val = val.reshape(self.shape)
                    except Exception as err:
                        raise RuntimeError(
                            f"Shape mismatch: the value has shape {val.shape} which "
                            f"is incompatible with the spec shape {self.shape}."
                        ) from err
        if _CHECK_SPEC_ENCODE:
            self.assert_is_in(val)
        return val

    @abc.abstractmethod
    def __eq__(self, other: Any) -> bool:
        # Implement minimal version if super() is called
        return type(self) is type(other)

    def __ne__(self, other):
        return not (self == other)

    def __setattr__(self, key, value):
        if key == "shape":
            value = _size(value)
        super().__setattr__(key, value)

    def to_numpy(
        self, val: torch.Tensor | TensorDictBase, safe: bool = None
    ) -> np.ndarray | dict:
        """Returns the ``np.ndarray`` correspondent of an input tensor.

        This is intended to be the inverse operation of :meth:`.encode`.

        Args:
            val (torch.Tensor): tensor to be transformed_in to numpy.
            safe (bool): boolean value indicating whether a check should be
                performed on the value against the domain of the spec.
                Defaults to the value of the ``CHECK_SPEC_ENCODE`` environment variable.

        Returns:
            a np.ndarray.

        """
        if safe is None:
            safe = _CHECK_SPEC_ENCODE
        if safe:
            self.assert_is_in(val)
        return val.detach().cpu().numpy()

    @property
    def ndim(self) -> int:
        """Number of dimensions of the spec shape.

        Shortcut for ``len(spec.shape)``.

        """
        return self.ndimension()

    def ndimension(self) -> int:
        """Number of dimensions of the spec shape.

        Shortcut for ``len(spec.shape)``.

        """
        return len(self.shape)

    @property
    def _safe_shape(self) -> torch.Size:
        """Returns a shape where all heterogeneous values are replaced by one (to be expandable)."""
        return _size([int(v) if v >= 0 else 1 for v in self.shape])

    @abc.abstractmethod
    def index(
        self, index: INDEX_TYPING, tensor_to_index: torch.Tensor | TensorDictBase
    ) -> torch.Tensor | TensorDictBase:
        """Indexes the input tensor.

        This method is to be used with specs that encode one or more categorical variables (e.g.,
        :class:`~torchrl.data.OneHot` or :class:`~torchrl.data.Categorical`), such that indexing of a tensor
        with a sample can be done without caring about the actual representation of the index.

        Args:
            index (int, torch.Tensor, slice or list): index of the tensor
            tensor_to_index: tensor to be indexed

        Returns:
            indexed tensor

        Exanples:
            >>> from torchrl.data import OneHot
            >>> import torch
            >>>
            >>> one_hot = OneHot(n=100)
            >>> categ = one_hot.to_categorical_spec()
            >>> idx_one_hot = torch.zeros((100,), dtype=torch.bool)
            >>> idx_one_hot[50] = 1
            >>> print(one_hot.index(idx_one_hot, torch.arange(100)))
            tensor(50)
            >>> idx_categ = one_hot.to_categorical(idx_one_hot)
            >>> print(categ.index(idx_categ, torch.arange(100)))
            tensor(50)

        """
        ...

    @overload
    def expand(self, shape: torch.Size):
        ...

    @abc.abstractmethod
    def expand(self, *shape: int) -> T:
        """Returns a new Spec with the expanded shape.

        Args:
            *shape (tuple or iterable of int): the new shape of the Spec.
                Must be broadcastable with the current shape:
                its length must be at least as long as the current shape length,
                and its last values must be compliant too; ie they can only differ
                from it if the current dimension is a singleton.

        """
        ...

    def squeeze(self, dim: int | None = None) -> T:
        """Returns a new Spec with all the dimensions of size ``1`` removed.

        When ``dim`` is given, a squeeze operation is done only in that dimension.

        Args:
            dim (int or None): the dimension to apply the squeeze operation to

        """
        shape = _squeezed_shape(self.shape, dim)
        if shape is None:
            return self
        return self.__class__(shape=shape, device=self.device, dtype=self.dtype)

    def unsqueeze(self, dim: int) -> T:
        """Returns a new Spec with one more singleton dimension (at the position indicated by ``dim``).

        Args:
            dim (int or None): the dimension to apply the unsqueeze operation to.

        """
        shape = _unsqueezed_shape(self.shape, dim)
        return self.__class__(shape=shape, device=self.device, dtype=self.dtype)

    def make_neg_dim(self, dim: int) -> T:
        """Converts a specific dimension to ``-1``."""
        if dim < 0:
            dim = self.ndim + dim
        if dim < 0 or dim > self.ndim - 1:
            raise ValueError(f"dim={dim} is out of bound for ndim={self.ndim}")
        self.shape = _size([s if i != dim else -1 for i, s in enumerate(self.shape)])

    @overload
    def reshape(self, shape) -> T:
        ...

    def reshape(self, *shape) -> T:
        """Reshapes a ``TensorSpec``.

        Check :func:`~torch.reshape` for more information on this method.

        """
        if len(shape) == 1 and not isinstance(shape[0], int):
            return self.reshape(*shape[0])
        return self._reshape(shape)

    view = reshape

    @abc.abstractmethod
    def _reshape(self, shape: torch.Size) -> T:
        ...

    def unflatten(self, dim: int, sizes: tuple[int]) -> T:
        """Unflattens a ``TensorSpec``.

        Check :func:`~torch.unflatten` for more information on this method.

        """
        return self._unflatten(dim, sizes)

    def _unflatten(self, dim: int, sizes: tuple[int]) -> T:
        shape = torch.zeros(self.shape, device="meta").unflatten(dim, sizes).shape
        return self._reshape(shape)

    def flatten(self, start_dim: int, end_dim: int) -> T:
        """Flattens a ``TensorSpec``.

        Check :func:`~torch.flatten` for more information on this method.

        """
        return self._flatten(start_dim, end_dim)

    def _flatten(self, start_dim, end_dim):
        shape = torch.zeros(self.shape, device="meta").flatten(start_dim, end_dim).shape
        return self._reshape(shape)

    @abc.abstractmethod
    def _project(
        self, val: torch.Tensor | TensorDictBase
    ) -> torch.Tensor | TensorDictBase:
        raise NotImplementedError(type(self))

    @abc.abstractmethod
    def is_in(self, val: torch.Tensor | TensorDictBase) -> bool:
        """If the value ``val`` could have been generated by the ``TensorSpec``, returns ``True``, otherwise ``False``.

        More precisely, the ``is_in`` methods checks that the value ``val`` is within the limits defined by the ``space``
        attribute (the box), and that the ``dtype``, ``device``, ``shape`` potentially other metadata match those
        of the spec. If any of these checks fails, the ``is_in`` method will return ``False``.

        Args:
            val (torch.Tensor): value to be checked.

        Returns:
            boolean indicating if values belongs to the TensorSpec box.

        """
        ...

    def contains(self, item: torch.Tensor | TensorDictBase) -> bool:
        """If the value ``val`` could have been generated by the ``TensorSpec``, returns ``True``, otherwise ``False``.

        See :meth:`is_in` for more information.
        """
        return self.is_in(item)

    @abc.abstractmethod
    def enumerate(self, use_mask: bool = False) -> Any:
        """Returns all the samples that can be obtained from the TensorSpec.

        The samples will be stacked along the first dimension.

        This method is only implemented for discrete specs.

        Args:
            use_mask (bool, optional): If ``True`` and the spec has a mask,
                samples that are masked are excluded. Default is ``False``.
        """
        ...

    @abc.abstractmethod
    def has_mask(self) -> bool:
        ...

    def project(
        self, val: torch.Tensor | TensorDictBase
    ) -> torch.Tensor | TensorDictBase:
        """If the input tensor is not in the TensorSpec box, it maps it back to it given some defined heuristic.

        Args:
            val (torch.Tensor): tensor to be mapped to the box.

        Returns:
            a torch.Tensor belonging to the TensorSpec box.

        """
        if is_compiling() or not self.is_in(val):
            return self._project(val)
        return val

    def assert_is_in(self, value: torch.Tensor) -> None:
        """Asserts whether a tensor belongs to the box, and raises an exception otherwise.

        Args:
            value (torch.Tensor): value to be checked.

        """
        if not self.is_in(value):
            raise AssertionError(
                f"Encoding failed because value is not in space. "
                f"Consider calling project(val) first. value was = {value} "
                f"and spec was {self}."
            )

    def type_check(self, value: torch.Tensor, key: NestedKey = None) -> None:
        """Checks the input value ``dtype`` against the ``TensorSpec`` ``dtype`` and raises an exception if they don't match.

        Args:
            value (torch.Tensor): tensor whose dtype has to be checked.
            key (str, optional): if the TensorSpec has keys, the value
                dtype will be checked against the spec pointed by the
                indicated key.

        """
        if value.dtype is not self.dtype:
            raise TypeError(
                f"value.dtype={value.dtype} but"
                f" {self.__class__.__name__}.dtype={self.dtype}"
            )

    @abc.abstractmethod
    def rand(self, shape: torch.Size = None) -> torch.Tensor | TensorDictBase:
        """Returns a random tensor in the space defined by the spec.

        The sampling will be done uniformly over the space, unless the box is unbounded in which case normal values
        will be drawn.

        Args:
            shape (torch.Size): shape of the random tensor

        Returns:
            a random tensor sampled in the TensorSpec box.

        """
        ...

    def sample(self, shape: torch.Size = None) -> torch.Tensor | TensorDictBase:
        """Returns a random tensor in the space defined by the spec.

        See :meth:`rand` for details.
        """
        return self.rand(shape=shape)

    def zero(self, shape: torch.Size = None) -> torch.Tensor | TensorDictBase:
        """Returns a zero-filled tensor in the box.

        .. note:: Even though there is no guarantee that ``0`` belongs to the spec domain,
            this method will not raise an exception when this condition is violated.
            The primary use case of ``zero`` is to generate empty data buffers, not meaningful data.

        Args:
            shape (torch.Size): shape of the zero-tensor

        Returns:
            a zero-filled tensor sampled in the TensorSpec box.

        """
        if shape is None:
            shape = _size([])
        return torch.zeros(
            (*shape, *self._safe_shape), dtype=self.dtype, device=self.device
        )

    def zeros(self, shape: torch.Size = None) -> torch.Tensor | TensorDictBase:
        """Proxy to :meth:`zero`."""
        return self.zero(shape=shape)

    def one(self, shape: torch.Size = None) -> torch.Tensor | TensorDictBase:
        """Returns a one-filled tensor in the box.

        .. note:: Even though there is no guarantee that ``1`` belongs to the spec domain,
            this method will not raise an exception when this condition is violated.
            The primary use case of ``one`` is to generate empty data buffers, not meaningful data.

        Args:
            shape (torch.Size): shape of the one-tensor

        Returns:
            a one-filled tensor sampled in the TensorSpec box.

        """
        if self.dtype == torch.bool:
            return ~self.zero(shape=shape)
        return self.zero(shape) + 1

    def ones(self, shape: torch.Size = None) -> torch.Tensor | TensorDictBase:
        """Proxy to :meth:`one`."""
        return self.one(shape=shape)

    @abc.abstractmethod
    def to(self, dest: torch.dtype | DEVICE_TYPING) -> TensorSpec:
        """Casts a TensorSpec to a device or a dtype.

        Returns the same spec if no change is made.
        """
        ...

    def cpu(self):
        """Casts the TensorSpec to 'cpu' device."""
        return self.to("cpu")

    def cuda(self, device=None):
        """Casts the TensorSpec to 'cuda' device."""
        if device is None:
            return self.to("cuda")
        return self.to(f"cuda:{device}")

    @abc.abstractmethod
    def clone(self) -> TensorSpec:
        """Creates a copy of the TensorSpec."""
        ...

    def __repr__(self):
        shape_str = indent("shape=" + str(self.shape), " " * 4)
        space_str = indent("space=" + str(self.space), " " * 4)
        device_str = indent("device=" + str(self.device), " " * 4)
        dtype_str = indent("dtype=" + str(self.dtype), " " * 4)
        domain_str = indent("domain=" + str(self.domain), " " * 4)
        sub_string = ",\n".join(
            [shape_str, space_str, device_str, dtype_str, domain_str]
        )
        string = f"{self.__class__.__name__}(\n{sub_string})"
        return string

    @classmethod
    def __torch_function__(
        cls,
        func: Callable,
        types,
        args: tuple = (),
        kwargs: dict | None = None,
    ) -> Callable:
        if kwargs is None:
            kwargs = {}
        if func not in cls.SPEC_HANDLED_FUNCTIONS or not all(
            issubclass(t, (TensorSpec,)) for t in types
        ):
            return NotImplemented(
                f"func {func} for spec {cls} with handles {cls.SPEC_HANDLED_FUNCTIONS}"
            )
        return cls.SPEC_HANDLED_FUNCTIONS[func](*args, **kwargs)

    def unbind(self, dim: int = 0):
        raise NotImplementedError


T = TypeVar("T")


class _LazyStackedMixin(Generic[T]):
    def __init__(self, *specs: tuple[T, ...], dim: int) -> None:
        self._specs = list(specs)
        self.dim = dim
        if self.dim < 0:
            self.dim = len(self.shape) + self.dim

    def clear_device_(self):
        """Clears the device of the Composite."""
        for spec in self._specs:
            spec.clear_device_()
        return self

    def __getitem__(self, item):
        is_key = isinstance(item, str) or (
            isinstance(item, tuple) and all(isinstance(_item, str) for _item in item)
        )
        if is_key:
            return torch.stack(
                [composite_spec[item] for composite_spec in self._specs], dim=self.dim
            )
        elif isinstance(item, tuple):
            # quick check that the index is along the stacked dim
            # case 1: index is a tuple, and the first arg is an ellipsis. Then dim must be the last dim of all composite_specs
            if item[0] is Ellipsis:
                if len(item) == 1:
                    return self
                elif self.dim == len(self.shape) - 1 and len(item) == 2:
                    # we can return
                    return self._specs[item[1]]
                elif len(item) > 2:
                    # check that there is only one non-slice index
                    assigned = False
                    dim_idx = self.dim
                    for i, _item in enumerate(item[1:]):
                        if (
                            isinstance(_item, slice)
                            and not (
                                _item.start is None
                                and _item.stop is None
                                and _item.step is None
                            )
                        ) or not isinstance(_item, slice):
                            if assigned:
                                raise RuntimeError(
                                    "Found more than one meaningful index in a stacked composite spec."
                                )
                            item = _item
                            dim_idx = i + 1
                            assigned = True
                        if not assigned:
                            return self
                        if dim_idx != self.dim:
                            raise RuntimeError(
                                f"Indexing occured along dimension {dim_idx} but stacking was done along dim {self.dim}."
                            )
                        out = self._specs[item]
                        if isinstance(out, TensorSpec):
                            return out
                        return torch.stack(list(out), 0)
                else:
                    raise IndexError(
                        f"Indexing a {self.__class__.__name__} with [..., idx] is only permitted if the stack dimension is the last dimension. "
                        f"Got self.dim={self.dim} and self.shape={self.shape}."
                    )
            elif len(item) >= 2 and item[-1] is Ellipsis:
                return self[item[:-1]]
            elif any(_item is Ellipsis for _item in item):
                raise IndexError("Cannot index along multiple dimensions.")
            # Ellipsis is now ruled out
            elif any(_item is None for _item in item):
                raise IndexError(
                    f"Cannot index a {self.__class__.__name__} with None values"
                )
            # Must be an index with slices then
            else:
                for i, _item in enumerate(item):
                    if i == self.dim:
                        out = self._specs[_item]
                        if isinstance(out, TensorSpec):
                            return out
                        return torch.stack(list(out), 0)
                    elif isinstance(_item, slice):
                        # then the slice must be trivial
                        if not (_item.step is _item.start is _item.stop is None):
                            raise IndexError(
                                f"Got a non-trivial index at dim {i} when only the dim {self.dim} could be indexed."
                            )
                else:
                    return self
        else:
            if not self.dim == 0:
                raise IndexError(
                    f"Trying to index a {self.__class__.__name__} along dimension 0 when the stack dimension is {self.dim}."
                )
            out = self._specs[item]
            if isinstance(out, TensorSpec):
                return out
            return torch.stack(list(out), 0)

    def clone(self) -> T:
        return torch.stack([spec.clone() for spec in self._specs], self.stack_dim)

    @property
    def stack_dim(self):
        return self.dim

    def zero(self, shape: torch.Size = None) -> TensorDictBase:
        if shape is not None:
            dim = self.dim + len(shape)
        else:
            dim = self.dim
        if dim != 0:
            raise RuntimeError(
                f"Cannot create a nested tensor with a stack dimension other than 0. Got dim={0}"
            )
        return torch.nested.nested_tensor([spec.zero(shape) for spec in self._specs])

    def one(self, shape: torch.Size = None) -> TensorDictBase:
        if shape is not None:
            dim = self.dim + len(shape)
        else:
            dim = self.dim
        if dim != 0:
            raise RuntimeError(
                f"Cannot create a nested tensor with a stack dimension other than 0. Got dim={0}"
            )
        return torch.nested.nested_tensor([spec.one(shape) for spec in self._specs])

    def rand(self, shape: torch.Size = None) -> TensorDictBase:
        if shape is not None:
            dim = self.dim + len(shape)
        else:
            dim = self.dim
        samples = [spec.rand(shape) for spec in self._specs]
        if dim != 0:
            raise RuntimeError(
                f"Cannot create a nested tensor with a stack dimension other than 0. Got self.dim={self.dim}."
            )
        return torch.nested.nested_tensor(samples)

    def to(self, dest: torch.dtype | DEVICE_TYPING) -> T:
        if dest is None:
            return self
        return torch.stack([spec.to(dest) for spec in self._specs], self.dim)

    def unbind(self, dim: int = 0):
        if dim < 0:
            dim = self.ndim + dim
        shape = self.shape
        if dim < 0 or dim > self.ndim - 1 or shape[dim] == -1:
            raise ValueError(
                f"Provided dim {dim} is not valid for unbinding shape {shape}"
            )
        if dim == self.stack_dim:
            return self._specs
        elif dim > self.dim:
            dim = dim - 1
            return type(self)(*[spec.unbind(dim) for spec in self._specs], dim=self.dim)
        else:
            return type(self)(
                *[spec.unbind(dim) for spec in self._specs], dim=self.dim - 1
            )

    def unsqueeze(self, dim: int):
        if dim < 0:
            new_dim = dim + len(self.shape) + 1
        else:
            new_dim = dim
        if new_dim > len(self.shape) or new_dim < 0:
            raise ValueError(f"Cannot unsqueeze along dim {dim}.")
        if new_dim > self.dim:
            # unsqueeze 2, stack is on 1 => unsqueeze 1, stack along 1
            new_stack_dim = self.dim
            new_dim = new_dim - 1
        else:
            # unsqueeze 0, stack is on 1 => unsqueeze 0, stack on 1
            new_stack_dim = self.dim + 1
        return torch.stack(
            [spec.unsqueeze(new_dim) for spec in self._specs], dim=new_stack_dim
        )

    def make_neg_dim(self, dim: int):
        if dim < 0:
            dim = self.ndim + dim
        if dim < 0 or dim > self.ndim - 1:
            raise ValueError(f"dim={dim} is out of bound for ndim={self.ndim}")
        if dim == self.dim:
            raise ValueError("Cannot make dim=self.dim negative")
        if dim < self.dim:
            for spec in self._specs:
                spec.make_neg_dim(dim)
        else:
            for spec in self._specs:
                spec.make_neg_dim(dim - 1)

    def squeeze(self, dim: int = None):
        if dim is None:
            size = self.shape
            if len(size) == 1 or size.count(1) == 0:
                return self
            first_singleton_dim = size.index(1)

            squeezed_dict = self.squeeze(first_singleton_dim)
            return squeezed_dict.squeeze(dim=None)

        if dim < 0:
            new_dim = self.ndim + dim
        else:
            new_dim = dim

        if self.shape and (new_dim >= self.ndim or new_dim < 0):
            raise RuntimeError(
                f"squeezing is allowed for dims comprised between 0 and "
                f"spec.ndim only. Got dim={dim} and shape"
                f"={self.shape}."
            )

        if new_dim >= self.ndim or self.shape[new_dim] != 1:
            return self

        if new_dim == self.dim:
            return self._specs[0]
        if new_dim > self.dim:
            # squeeze 2, stack is on 1 => squeeze 1, stack along 1
            new_stack_dim = self.dim
            new_dim = new_dim - 1
        else:
            # squeeze 0, stack is on 1 => squeeze 0, stack on 1
            new_stack_dim = self.dim - 1
        return torch.stack(
            [spec.squeeze(new_dim) for spec in self._specs], dim=new_stack_dim
        )


class Stacked(_LazyStackedMixin[TensorSpec], TensorSpec):
    """A lazy representation of a stack of tensor specs.

    Stacks tensor-specs together along one dimension.
    When random samples are drawn, a stack of samples is returned if possible.
    If not, an error is thrown.

    Indexing is allowed but only along the stack dimension.

    This class aims at being used in multi-tasks and multi-agent settings, where
    heterogeneous specs may occur (same semantic but different shape).

    """

    def _reshape(
        self,
        *args,
        **kwargs,
    ) -> Any:
        raise NotImplementedError(
            f"`reshape` is not implemented for {type(self).__name__} specs."
        )

    def cardinality(
        self,
        *args,
        **kwargs,
    ) -> Any:
        raise NotImplementedError(
            f"`cardinality` is not implemented for {type(self).__name__} specs."
        )

    def index(
        self, index: INDEX_TYPING, tensor_to_index: torch.Tensor | TensorDictBase
    ) -> torch.Tensor | TensorDictBase:
        raise NotImplementedError(
            f"`index` is not implemented for {type(self).__name__} specs."
        )

    def __eq__(self, other):
        if not isinstance(other, Stacked):
            return False
        if self.device != other.device:
            raise RuntimeError((self, other))
            return False
        if len(self._specs) != len(other._specs):
            return False
        for _spec1, _spec2 in zip(self._specs, other._specs):
            if _spec1 != _spec2:
                return False
        return True

    def enumerate(self, use_mask: bool = False) -> torch.Tensor | TensorDictBase:
        return torch.stack(
            [spec.enumerate(use_mask) for spec in self._specs], dim=self.stack_dim + 1
        )

    def has_mask(self) -> bool:
        return all(spec.has_mask() for spec in self._specs)

    def __len__(self):
        return self.shape[0]

    def to_numpy(self, val: torch.Tensor, safe: bool = None) -> dict:
        if safe is None:
            safe = _CHECK_SPEC_ENCODE
        if safe:
            if val.shape[self.dim] != len(self._specs):
                raise ValueError(
                    "Size of Stacked and val differ along the stacking " "dimension"
                )
            for spec, v in zip(self._specs, torch.unbind(val, dim=self.dim)):
                spec.assert_is_in(v)
        return val.detach().cpu().numpy()

    def __repr__(self):
        shape_str = "shape=" + str(self.shape)
        device_str = "device=" + str(self.device)
        dtype_str = "dtype=" + str(self.dtype)
        domain_str = "domain=" + str(self._specs[0].domain)
        sub_string = ", ".join([shape_str, device_str, dtype_str, domain_str])
        string = f"Stacked{self._specs[0].__class__.__name__}(\n    {sub_string})"
        return string

    @property
    def device(self) -> DEVICE_TYPING:
        return self._specs[0].device

    @property
    def ndim(self):
        return self.ndimension()

    def ndimension(self):
        return len(self.shape)

    @property
    def shape(self):
        first_shape = self._specs[0].shape
        shape = []
        for i in range(len(first_shape)):
            homo_dim = True
            for spec in self._specs:
                if spec.shape[i] != first_shape[i]:
                    homo_dim = False
                    break
            shape.append(first_shape[i] if homo_dim else -1)

        dim = self.dim
        if dim < 0:
            dim = len(shape) + dim + 1
        shape.insert(dim, len(self._specs))
        return _size(shape)

    @shape.setter
    def shape(self, shape):
        if len(shape) != len(self.shape):
            raise RuntimeError(
                f"Cannot set shape of different length from self. shape={shape}, self.shape={self.shape}"
            )
        if shape[self.dim] != self.shape[self.dim]:
            raise RuntimeError(
                f"The shape attribute mismatches between the input {shape} and self.shape={self.shape}."
            )
        shape_strip = _size([s for i, s in enumerate(self.shape) if i != self.dim])
        for spec in self._specs:
            spec.shape = shape_strip

    def expand(self, *shape):
        if len(shape) == 1 and not isinstance(shape[0], (int,)):
            return self.expand(*shape[0])
        expand_shape = shape[: -len(self.shape)]
        existing_shape = self.shape
        shape_check = shape[-len(self.shape) :]
        for _i, (size1, size2) in enumerate(zip(existing_shape, shape_check)):
            if size1 != size2 and size1 != 1:
                raise RuntimeError(
                    f"Expanding a non-singletom dimension: existing shape={size1} vs expand={size2}"
                )
            elif size1 != size2 and size1 == 1 and _i == self.dim:
                # if we're expanding along the stack dim we just need to clone the existing spec
                return torch.stack(
                    [self._specs[0].clone() for _ in range(size2)], self.dim
                ).expand(*shape)
        if _i != len(self.shape) - 1:
            raise RuntimeError(
                f"Trying to expand non-congruent shapes: received {shape} when the shape is {self.shape}."
            )
        # remove the stack dim from the expanded shape, which we know to match
        shape_check = [s for i, s in enumerate(shape_check) if i != self.dim]
        specs = []
        for spec in self._specs:
            spec_shape = []
            for dim_check, spec_dim in zip(shape_check, spec.shape):
                spec_shape.append(dim_check if dim_check != -1 else spec_dim)
            unstack_shape = list(expand_shape) + list(spec_shape)
            specs.append(spec.expand(unstack_shape))
        return torch.stack(
            specs,
            self.dim + len(expand_shape),
        )

    def type_check(self, value: torch.Tensor, key: NestedKey | None = None) -> None:
        for (val, spec) in zip(value.unbind(self.dim), self._specs):
            spec.type_check(val)

    def is_in(self, value) -> bool:
        if self.dim == 0 and not hasattr(value, "unbind"):
            # We don't use unbind because value could be a tuple or a nested tensor
            return all(
                spec.contains(value) for (value, spec) in zip(value, self._specs)
            )
        return all(
            spec.contains(value)
            for (value, spec) in zip(value.unbind(self.dim), self._specs)
        )

    @property
    def space(self):
        raise NOT_IMPLEMENTED_ERROR

    def _project(self, val: TensorDictBase) -> TensorDictBase:
        raise NOT_IMPLEMENTED_ERROR

    def encode(
        self, val: np.ndarray | torch.Tensor, *, ignore_device=False
    ) -> torch.Tensor:
        if self.dim != 0 and not isinstance(val, tuple):
            val = val.unbind(self.dim)
        samples = [spec.encode(_val) for _val, spec in zip(val, self._specs)]
        if is_tensor_collection(samples[0]):
            return LazyStackedTensorDict.maybe_dense_stack(samples, dim=self.dim)
        if isinstance(samples[0], torch.Tensor):
            if any(t.is_nested for t in samples):
                raise RuntimeError("Cannot stack nested tensors together.")
            if len(samples) > 1 and not all(
                t.shape == samples[0].shape for t in samples[1:]
            ):
                return torch.nested.nested_tensor(samples)
            return torch.stack(samples, dim=self.dim)


@dataclass(repr=False)
class OneHot(TensorSpec):
    """A unidimensional, one-hot discrete tensor spec.

    By default, TorchRL assumes that categorical variables are encoded as
    one-hot encodings of the variable. This allows for simple indexing of
    tensors, e.g.

        >>> batch, size = 3, 4
        >>> action_value = torch.arange(batch*size)
        >>> action_value = action_value.view(batch, size).to(torch.float)
        >>> action = (action_value == action_value.max(-1,
        ...    keepdim=True)[0]).to(torch.long)
        >>> chosen_action_value = (action * action_value).sum(-1)
        >>> print(chosen_action_value)
        tensor([ 3.,  7., 11.])

    The last dimension of the shape (variable domain) cannot be indexed.

    Args:
        n (int): number of possible outcomes.
        shape (torch.Size, optional): total shape of the sampled tensors.
            If provided, the last dimension must match ``n``.
        device (str, int or torch.device, optional): device of the tensors.
        dtype (str or torch.dtype, optional): dtype of the tensors.
        use_register (bool): experimental feature. If ``True``, every integer
            will be mapped onto a binary vector in the order in which they
            appear. This feature is designed for environment with no
            a-priori definition of the number of possible outcomes (e.g.
            discrete outcomes are sampled from an arbitrary set, whose
            elements will be mapped in a register to a series of unique
            one-hot binary vectors).
        mask (torch.Tensor or None): mask some of the possible outcomes when a
            sample is taken. See :meth:`update_mask` for more information.

    Examples:
        >>> from torchrl.data.tensor_specs import OneHot
        >>> spec = OneHot(5, shape=(2, 5))
        >>> spec.rand()
        tensor([[False,  True, False, False, False],
                [False,  True, False, False, False]])
        >>> mask = torch.tensor([
        ... [False, False, False, False, True],
        ... [False, False, False, False, True]
        ... ])
        >>> spec.update_mask(mask)
        >>> spec.rand()
        tensor([[False, False, False, False,  True],
                [False, False, False, False,  True]])

    """

    shape: torch.Size
    space: CategoricalBox
    device: torch.device | None = None
    dtype: torch.dtype = torch.float
    domain: str = ""

    def __init__(
        self,
        n: int,
        shape: torch.Size | None = None,
        device: DEVICE_TYPING | None = None,
        dtype: str | torch.dtype | None = torch.bool,
        use_register: bool = False,
        mask: torch.Tensor | None = None,
    ):
        dtype, device = _default_dtype_and_device(
            dtype, device, allow_none_device=False
        )
        self.use_register = use_register
        space = CategoricalBox(n)
        if shape is None:
            shape = _size((space.n,))
        else:
            shape = _size(shape)
            if not len(shape) or shape[-1] != space.n:
                raise ValueError(
                    f"The last value of the shape must match n for transform of type {self.__class__}. "
                    f"Got n={space.n} and shape={shape}."
                )
        super().__init__(
            shape=shape, space=space, device=device, dtype=dtype, domain="discrete"
        )
        self.update_mask(mask)

    @property
    def n(self):
        return self.space.n

    def cardinality(self) -> int:
        return self.n

    def update_mask(self, mask):
        """Sets a mask to prevent some of the possible outcomes when a sample is taken.

        The mask can also be set during initialization of the spec.

        Args:
            mask (torch.Tensor or None): boolean mask. If None, the mask is
                disabled. Otherwise, the shape of the mask must be expandable to
                the shape of the spec. ``False`` masks an outcome and ``True``
                leaves the outcome unmasked. If all the possible outcomes are
                masked, then an error is raised when a sample is taken.

        Examples:
            >>> mask = torch.tensor([True, False, False])
            >>> ts = OneHot(3, (2, 3,), dtype=torch.int64, mask=mask)
            >>> # All but one of the three possible outcomes are masked
            >>> ts.rand()
            tensor([[1, 0, 0],
                    [1, 0, 0]])
        """
        if mask is not None:
            try:
                mask = mask.expand(self._safe_shape)
            except RuntimeError as err:
                raise RuntimeError("Cannot expand mask to the desired shape.") from err
            if mask.dtype != torch.bool:
                raise ValueError("Only boolean masks are accepted.")
        self.mask = mask

    def to(self, dest: torch.dtype | DEVICE_TYPING) -> OneHot:
        if dest is None:
            return self
        if isinstance(dest, torch.dtype):
            dest_dtype = dest
            dest_device = self.device
        else:
            dest_dtype = self.dtype
            dest_device = torch.device(dest)
        if dest_device == self.device and dest_dtype == self.dtype:
            return self
        return self.__class__(
            n=self.space.n,
            shape=self.shape,
            device=dest_device,
            dtype=dest_dtype,
            use_register=self.use_register,
            mask=self.mask.to(dest) if self.mask is not None else None,
        )

    def clone(self) -> OneHot:
        return self.__class__(
            n=self.space.n,
            shape=self.shape,
            device=self.device,
            dtype=self.dtype,
            use_register=self.use_register,
            mask=self.mask.clone() if self.mask is not None else None,
        )

    def expand(self, *shape):
        if len(shape) == 1 and isinstance(shape[0], (tuple, list, torch.Size)):
            shape = shape[0]
        if any(s1 != s2 and s2 != 1 for s1, s2 in zip(shape[-self.ndim :], self.shape)):
            raise ValueError(
                f"The last {self.ndim} of the expanded shape {shape} must match the"
                f"shape of the {self.__class__.__name__} spec in expand()."
            )
        mask = self.mask
        if mask is not None:
            mask = mask.expand(_remove_neg_shapes(shape))
        return self.__class__(
            n=shape[-1],
            shape=shape,
            device=self.device,
            dtype=self.dtype,
            mask=mask,
        )

    def _reshape(self, shape):
        mask = self.mask
        if mask is not None:
            mask = mask.reshape(shape)
        return self.__class__(
            n=shape[-1],
            shape=shape,
            device=self.device,
            dtype=self.dtype,
            mask=mask,
        )

    def _unflatten(self, dim, sizes):
        mask = self.mask
        if mask is not None:
            mask = mask.unflatten(dim, sizes)
        shape = torch.zeros(self.shape, device="meta").unflatten(dim, sizes).shape
        return self.__class__(
            n=shape[-1],
            shape=shape,
            device=self.device,
            dtype=self.dtype,
            mask=mask,
        )

    def squeeze(self, dim=None):
        if self.shape[-1] == 1 and dim in (len(self.shape), -1, None):
            raise ValueError(f"Final dimension of {type(self)} must remain unchanged")

        shape = _squeezed_shape(self.shape, dim)
        if shape is None:
            return self
        mask = self.mask
        if mask is not None:
            mask = mask.reshape(shape)
        return self.__class__(
            n=shape[-1],
            shape=shape,
            device=self.device,
            dtype=self.dtype,
            use_register=self.use_register,
            mask=mask,
        )

    def unsqueeze(self, dim: int):
        if dim in (len(self.shape), -1):
            raise ValueError(f"Final dimension of {type(self)} must remain unchanged")

        shape = _unsqueezed_shape(self.shape, dim)
        mask = self.mask
        if mask is not None:
            mask = mask.reshape(shape)
        return self.__class__(
            n=shape[-1],
            shape=shape,
            device=self.device,
            dtype=self.dtype,
            use_register=self.use_register,
            mask=mask,
        )

    def unbind(self, dim: int = 0):
        if dim in (len(self.shape), -1):
            raise ValueError(f"Final dimension of {type(self)} must remain unchanged")
        orig_dim = dim
        if dim < 0:
            dim = len(self.shape) + dim
        if dim < 0:
            raise ValueError(
                f"Cannot unbind along dim {orig_dim} with shape {self.shape}."
            )
        shape = tuple(s for i, s in enumerate(self.shape) if i != dim)
        mask = self.mask
        if mask is not None:
            mask = mask.unbind(dim)
        else:
            mask = (None,) * self.shape[dim]
        return tuple(
            self.__class__(
                n=shape[-1],
                shape=shape,
                device=self.device,
                dtype=self.dtype,
                use_register=self.use_register,
                mask=mask[i],
            )
            for i in range(self.shape[dim])
        )

    @implement_for("torch", None, "2.1", compilable=True)
    def rand(self, shape: torch.Size = None) -> torch.Tensor:
        if shape is None:
            shape = self.shape[:-1]
        else:
            shape = _size([*shape, *self.shape[:-1]])
        mask = self.mask
        n = int(self.space.n)
        if mask is None:
            m = torch.randint(n, shape, device=self.device)
        else:
            mask = mask.expand(_remove_neg_shapes(*shape, mask.shape[-1]))
            if mask.ndim > 2:
                mask_flat = torch.flatten(mask, 0, -2)
            else:
                mask_flat = mask
            shape_out = mask.shape[:-1]
            m = torch.multinomial(mask_flat.float(), 1).reshape(shape_out)
        out = torch.nn.functional.one_hot(m, n).to(self.dtype)
        # torch.zeros((*shape, self.space.n), device=self.device, dtype=self.dtype)
        # out.scatter_(-1, m, 1)
        return out

    @implement_for("torch", "2.1", compilable=True)
    def rand(self, shape: torch.Size = None) -> torch.Tensor:  # noqa: F811
        if shape is None:
            shape = self.shape[:-1]
        else:
            shape = _size([*shape, *self.shape[:-1]])
        mask = self.mask
        if mask is None:
            n = self.space.n
            m = torch.randint(n, shape, device=self.device)
        else:
            mask = mask.expand(_remove_neg_shapes(*shape, mask.shape[-1]))
            if mask.ndim > 2:
                mask_flat = torch.flatten(mask, 0, -2)
            else:
                mask_flat = mask
            shape_out = mask.shape[:-1]
            m = torch.multinomial(mask_flat.float(), 1).reshape(shape_out)
        out = torch.nn.functional.one_hot(m, self.space.n).to(self.dtype)
        # torch.zeros((*shape, self.space.n), device=self.device, dtype=self.dtype)
        # out.scatter_(-1, m, 1)
        return out

    def encode(
        self,
        val: np.ndarray | torch.Tensor,
        space: CategoricalBox | None = None,
        *,
        ignore_device: bool = False,
    ) -> torch.Tensor:
        if not isinstance(val, torch.Tensor):
            if ignore_device:
                val = torch.as_tensor(val)
            else:
                val = torch.as_tensor(val, device=self.device)

        if space is None:
            space = self.space

        if self.use_register:
            if val not in space.register:
                space.register[val] = len(space.register)
            val = space.register[val]

        if (val >= space.n).any():
            raise AssertionError("Value must be less than action space.")

        val = torch.nn.functional.one_hot(val.long(), space.n).to(self.dtype)
        return val

    def to_numpy(self, val: torch.Tensor, safe: bool = None) -> np.ndarray:
        if safe is None:
            safe = _CHECK_SPEC_ENCODE
        if safe:
            if not isinstance(val, torch.Tensor):
                raise NotImplementedError
            self.assert_is_in(val)
        val = val.long().argmax(-1).cpu().numpy()
        if self.use_register:
            inv_reg = self.space.register.inverse()
            vals = []
            for _v in val.view(-1):
                vals.append(inv_reg[int(_v)])
            return np.array(vals).reshape(tuple(val.shape))
        return val

    def enumerate(self, use_mask: bool = False) -> torch.Tensor:
        if use_mask:
            raise NotImplementedError
        return (
            torch.eye(self.n, dtype=self.dtype, device=self.device)
            .expand(*self.shape, self.n)
            .permute(-2, *range(self.ndimension() - 1), -1)
        )

    def has_mask(self) -> bool:
        return self.mask is not None

    def index(self, index: INDEX_TYPING, tensor_to_index: torch.Tensor) -> torch.Tensor:
        if not isinstance(index, torch.Tensor):
            raise ValueError(
                f"Only tensors are allowed for indexing using "
                f"{self.__class__.__name__}.index(...)"
            )
        index = index.nonzero(as_tuple=True)[-1]
        index = index.expand((*tensor_to_index.shape[:-1], index.shape[-1]))
        return tensor_to_index.gather(-1, index)

    def __getitem__(self, idx: SHAPE_INDEX_TYPING):
        """Indexes the current TensorSpec based on the provided index.

        The last dimension of the spec corresponding to the variable domain cannot be indexed.
        """
        indexed_shape = _shape_indexing(self.shape[:-1], idx)
        return self.__class__(
            n=self.space.n,
            shape=_size(indexed_shape + [self.shape[-1]]),
            device=self.device,
            dtype=self.dtype,
            use_register=self.use_register,
            mask=self.mask[idx] if self.mask is not None else None,
        )

    def _project(self, val: torch.Tensor) -> torch.Tensor:
        if self.mask is None:
            out = torch.multinomial(val.to(torch.float), 1).squeeze(-1)
            out = torch.nn.functional.one_hot(out, self.space.n).to(self.dtype)
            return out
        shape = self.mask.shape
        shape = torch.broadcast_shapes(shape, val.shape)
        mask_expand = self.mask.expand(shape)
        gathered = mask_expand & val
        oob = ~gathered.any(-1)
        new_val = torch.multinomial(mask_expand[oob].float(), 1)
        new_val = torch.scatter(torch.zeros_like(val[oob]), -1, new_val, 1)
        val = val.masked_scatter(expand_as_right(oob, val), new_val)
        return val

    def is_in(self, val: torch.Tensor) -> bool:
        if self.mask is None:
            shape = torch.broadcast_shapes(self._safe_shape, val.shape)
            shape_match = val.shape == shape
            if not shape_match:
                return False
            dtype_match = val.dtype == self.dtype
            if not dtype_match:
                return False
            return (val.sum(-1) == 1).all()
        shape = self.mask.shape
        shape = torch.broadcast_shapes(shape, val.shape)
        mask_expand = self.mask.expand(shape)
        gathered = mask_expand & val
        return gathered.any(-1).all()

    def __eq__(self, other):
        if not hasattr(other, "mask"):
            return False
        mask_equal = (self.mask is None and other.mask is None) or (
            isinstance(self.mask, torch.Tensor)
            and isinstance(other.mask, torch.Tensor)
            and (self.mask.shape == other.mask.shape)
            and (self.mask == other.mask).all()
        )
        return (
            type(self) == type(other)
            and self.shape == other.shape
            and self.space == other.space
            and self.device == other.device
            and self.dtype == other.dtype
            and self.domain == other.domain
            and self.use_register == other.use_register
            and mask_equal
        )

    def to_categorical(self, val: torch.Tensor, safe: bool = None) -> torch.Tensor:
        """Converts a given one-hot tensor in categorical format.

        Args:
            val (torch.Tensor, optional): One-hot tensor to convert in categorical format.
            safe (bool): boolean value indicating whether a check should be
                performed on the value against the domain of the spec.
                Defaults to the value of the ``CHECK_SPEC_ENCODE`` environment variable.

        Returns:
            The categorical tensor.

        Examples:
            >>> one_hot = OneHot(3, shape=(2, 3))
            >>> one_hot_sample = one_hot.rand()
            >>> one_hot_sample
            tensor([[False,  True, False],
                    [False,  True, False]])
            >>> categ_sample = one_hot.to_categorical(one_hot_sample)
            >>> categ_sample
            tensor([1, 1])
        """
        if safe is None:
            safe = _CHECK_SPEC_ENCODE
        if safe:
            self.assert_is_in(val)
        return val.long().argmax(-1)

    def to_categorical_spec(self) -> Categorical:
        """Converts the spec to the equivalent categorical spec.

        Examples:
            >>> one_hot = OneHot(3, shape=(2, 3))
            >>> one_hot.to_categorical_spec()
            Categorical(
                shape=torch.Size([2]),
                space=CategoricalBox(n=3),
                device=cpu,
                dtype=torch.int64,
                domain=discrete)

        """
        return Categorical(
            self.space.n,
            device=self.device,
            shape=self.shape[:-1],
            mask=self.mask,
        )

    def to_one_hot(self, val: torch.Tensor, safe: bool = None) -> torch.Tensor:
        """No-op for OneHot."""
        return val

    def to_one_hot_spec(self) -> OneHot:
        """No-op for OneHot."""
        return self


class _BoundedMeta(abc.ABCMeta):
    def __call__(cls, *args, **kwargs):
        instance = super().__call__(*args, **kwargs)
        if instance.domain == "continuous":
            instance.__class__ = BoundedContinuous
        else:
            instance.__class__ = BoundedDiscrete
        return instance


@dataclass(repr=False)
class Bounded(TensorSpec, metaclass=_BoundedMeta):
    """A bounded tensor spec.

    ``Bounded`` specs will never appear as such and always be subclassed as :class:`BoundedContinuous`
    or :class:`BoundedDiscrete` depending on their dtype (floating points dtypes will result in
    :class:`BoundedContinuous` instances, all others in :class:`BoundedDiscrete` instances).

    Args:
        low (np.ndarray, torch.Tensor or number): lower bound of the box.
        high (np.ndarray, torch.Tensor or number): upper bound of the box.
        shape (torch.Size): the shape of the ``Bounded`` spec. The shape must be specified.
            Inputs ``low``, ``high`` and ``shape`` must be broadcastable.
        device (str, int or torch.device, optional): device of the tensors.
        dtype (str or torch.dtype, optional): dtype of the tensors.
        domain (str): `"continuous"` or `"discrete"`. Can be used to override the automatic type assignment.

    Examples:
        >>> spec = Bounded(low=-1, high=1, shape=(), dtype=torch.float)
        >>> spec
        BoundedContinuous(
            shape=torch.Size([]),
            space=ContinuousBox(
                low=Tensor(shape=torch.Size([]), device=cpu, dtype=torch.float32, contiguous=True),
                high=Tensor(shape=torch.Size([]), device=cpu, dtype=torch.float32, contiguous=True)),
            device=cpu,
            dtype=torch.float32,
            domain=continuous)
        >>> spec = Bounded(low=-1, high=1, shape=(), dtype=torch.int)
        >>> spec
        BoundedDiscrete(
            shape=torch.Size([]),
            space=ContinuousBox(
                low=Tensor(shape=torch.Size([]), device=cpu, dtype=torch.int32, contiguous=True),
                high=Tensor(shape=torch.Size([]), device=cpu, dtype=torch.int32, contiguous=True)),
            device=cpu,
            dtype=torch.int32,
            domain=discrete)
        >>> spec.to(torch.float)
        BoundedContinuous(
            shape=torch.Size([]),
            space=ContinuousBox(
                low=Tensor(shape=torch.Size([]), device=cpu, dtype=torch.float32, contiguous=True),
                high=Tensor(shape=torch.Size([]), device=cpu, dtype=torch.float32, contiguous=True)),
            device=cpu,
            dtype=torch.float32,
            domain=continuous)
        >>> spec = Bounded(low=-1, high=1, shape=(), dtype=torch.int, domain="continuous")
        >>> spec
        BoundedContinuous(
            shape=torch.Size([]),
            space=ContinuousBox(
                low=Tensor(shape=torch.Size([]), device=cpu, dtype=torch.int32, contiguous=True),
                high=Tensor(shape=torch.Size([]), device=cpu, dtype=torch.int32, contiguous=True)),
            device=cpu,
            dtype=torch.int32,
            domain=continuous)

    """

    # SPEC_HANDLED_FUNCTIONS = {}
    CONFLICTING_KWARGS = (
        "The keyword arguments {} and {} conflict. Only one of these can be passed."
    )

    def __init__(
        self,
        low: float | torch.Tensor | np.ndarray = None,
        high: float | torch.Tensor | np.ndarray = None,
        shape: torch.Size | int | None = None,
        device: DEVICE_TYPING | None = None,
        dtype: torch.dtype | str | None = None,
        **kwargs,
    ):
        if "maximum" in kwargs:
            if high is not None:
                raise TypeError(self.CONFLICTING_KWARGS.format("high", "maximum"))
            high = kwargs.pop("maximum")
            warnings.warn(
                "Maximum is deprecated since v0.4.0, using high instead.",
                category=DeprecationWarning,
            )
        if "minimum" in kwargs:
            if low is not None:
                raise TypeError(self.CONFLICTING_KWARGS.format("low", "minimum"))
            low = kwargs.pop("minimum")
            warnings.warn(
                "Minimum is deprecated since v0.4.0, using low instead.",
                category=DeprecationWarning,
            )
        domain = kwargs.pop("domain", None)
        if len(kwargs):
            raise TypeError(f"Got unrecognised kwargs {tuple(kwargs.keys())}.")

        dtype, device = _default_dtype_and_device(
            dtype, device, allow_none_device=False
        )
        if dtype is None:
            dtype = torch.get_default_dtype()
        if domain is None:
            if dtype.is_floating_point:
                domain = "continuous"
            else:
                domain = "discrete"

        if not isinstance(low, torch.Tensor):
            low = torch.tensor(low, dtype=dtype, device=device)
        if not isinstance(high, torch.Tensor):
            high = torch.tensor(high, dtype=dtype, device=device)
        if high.device != device:
            high = high.to(device)
        if low.device != device:
            low = low.to(device)
        if dtype is not None and low.dtype is not dtype:
            low = low.to(dtype)
        if dtype is not None and high.dtype is not dtype:
            high = high.to(dtype)
        err_msg = (
            "Bounded requires the shape to be explicitly (via "
            "the shape argument) or implicitly defined (via either the "
            "minimum or the maximum or both). If the maximum and/or the "
            "minimum have a non-singleton shape, they must match the "
            "provided shape if this one is set explicitly."
        )
        if shape is not None and not isinstance(shape, torch.Size):
            if isinstance(shape, int):
                shape = _size([shape])
            else:
                shape = _size(list(shape))
        if shape is not None:
            shape_corr = _remove_neg_shapes(shape)
        else:
            shape_corr = None
        if high.ndimension():
            if shape_corr is not None and shape_corr != high.shape:
                raise RuntimeError(err_msg)
            if shape is None:
                shape = high.shape
            if shape_corr is not None:
                low = low.expand(shape_corr).clone()
        elif low.ndimension():
            if shape_corr is not None and shape_corr != low.shape:
                raise RuntimeError(err_msg)
            if shape is None:
                shape = low.shape
            if shape_corr is not None:
                high = high.expand(shape_corr).clone()
        elif shape_corr is None:
            raise RuntimeError(err_msg)
        else:
            low = low.expand(shape_corr).clone()
            high = high.expand(shape_corr).clone()

        if low.numel() > high.numel():
            high = high.expand_as(low).clone()
        elif high.numel() > low.numel():
            low = low.expand_as(high).clone()
        if shape_corr is None:
            shape = low.shape
        else:
            if isinstance(shape_corr, float):
                shape_corr = _size([shape_corr])
            elif not isinstance(shape_corr, torch.Size):
                shape_corr = _size(shape_corr)
            shape_corr_err_msg = (
                f"low and shape_corr mismatch, got {low.shape} and {shape_corr}"
            )
            if len(low.shape) != len(shape_corr):
                raise RuntimeError(shape_corr_err_msg)
            if not all(_s == _sa for _s, _sa in zip(shape_corr, low.shape)):
                raise RuntimeError(shape_corr_err_msg)
        self.shape = shape

        super().__init__(
            shape=shape,
            space=ContinuousBox(low, high, device=device),
            device=device,
            dtype=dtype,
            domain=domain,
        )

    def index(
        self, index: INDEX_TYPING, tensor_to_index: torch.Tensor | TensorDictBase
    ) -> torch.Tensor | TensorDictBase:
        raise NotImplementedError("Indexing not implemented for Bounded.")

    def enumerate(self, use_mask: bool = False) -> Any:
        raise NotImplementedError(
            f"enumerate is not implemented for spec of class {type(self).__name__}."
        )

    def has_mask(self) -> bool:
        return False

    def cardinality(self) -> int:
        return float("inf")

    def __eq__(self, other):
        return (
            type(other) == type(self)
            and self.device == other.device
            and self.shape == other.shape
            and self.space == other.space
            and self.dtype == other.dtype
        )

    @property
    def low(self):
        return self.space.low

    @property
    def high(self):
        return self.space.high

    def expand(self, *shape):
        if len(shape) == 1 and isinstance(shape[0], (tuple, list, torch.Size)):
            shape = shape[0]
        if any(
            orig_val != val and val < 0
            for val, orig_val in zip(shape[-len(self.shape) :], self.shape)
        ):
            raise ValueError(
                f"{self.__class__.__name__}.expand does not support negative shapes."
            )
        if any(s1 != s2 and s2 != 1 for s1, s2 in zip(shape[-self.ndim :], self.shape)):
            raise ValueError(
                f"The last {self.ndim} of the expanded shape {shape} must match the"
                f"shape of the {self.__class__.__name__} spec in expand()."
            )
        return self.__class__(
            low=self.space.low.expand(_remove_neg_shapes(shape)).clone(),
            high=self.space.high.expand(_remove_neg_shapes(shape)).clone(),
            shape=shape,
            device=self.device,
            dtype=self.dtype,
        )

    def _reshape(self, shape):
        return self.__class__(
            low=self.space.low.reshape(shape).clone(),
            high=self.space.high.reshape(shape).clone(),
            shape=shape,
            device=self.device,
            dtype=self.dtype,
        )

    def _unflatten(self, dim, sizes):
        shape = torch.zeros(self.shape, device="meta").unflatten(dim, sizes).shape
        return self.__class__(
            low=self.space.low.unflatten(dim, sizes).clone(),
            high=self.space.high.unflatten(dim, sizes).clone(),
            shape=shape,
            device=self.device,
            dtype=self.dtype,
        )

    def squeeze(self, dim: int | None = None):
        shape = _squeezed_shape(self.shape, dim)
        if shape is None:
            return self

        if dim is None:
            low = self.space.low.squeeze().clone()
            high = self.space.high.squeeze().clone()
        else:
            low = self.space.low.squeeze(dim).clone()
            high = self.space.high.squeeze(dim).clone()

        return self.__class__(
            low=low,
            high=high,
            shape=shape,
            device=self.device,
            dtype=self.dtype,
        )

    def unsqueeze(self, dim: int):
        shape = _unsqueezed_shape(self.shape, dim)
        return self.__class__(
            low=self.space.low.unsqueeze(dim).clone(),
            high=self.space.high.unsqueeze(dim).clone(),
            shape=shape,
            device=self.device,
            dtype=self.dtype,
        )

    def unbind(self, dim: int = 0):
        if dim in (len(self.shape), -1):
            raise ValueError(f"Final dimension of {type(self)} must remain unchanged")
        orig_dim = dim
        if dim < 0:
            dim = len(self.shape) + dim
        if dim < 0:
            raise ValueError(
                f"Cannot unbind along dim {orig_dim} with shape {self.shape}."
            )
        shape = tuple(s for i, s in enumerate(self.shape) if i != dim)
        low = self.space.low.unbind(dim)
        high = self.space.high.unbind(dim)
        return tuple(
            self.__class__(
                low=low,
                high=high,
                shape=shape,
                device=self.device,
                dtype=self.dtype,
            )
            for low, high in zip(low, high)
        )

    def rand(self, shape: torch.Size = None) -> torch.Tensor:
        if shape is None:
            shape = _size([])
        a, b = self.space
        if self.dtype in (torch.float, torch.double, torch.half):
            shape = [*shape, *self._safe_shape]
            out = (
                torch.zeros(shape, dtype=self.dtype, device=self.device).uniform_()
                * (b - a)
                + a
            )
            if (out > b).any():
                out[out > b] = b.expand_as(out)[out > b]
            if (out < a).any():
                out[out < a] = a.expand_as(out)[out < a]
            return out
        else:
            if self.space.high.dtype == torch.bool:
                maxi = self.space.high.int()
            else:
                maxi = self.space.high
            if self.space.low.dtype == torch.bool:
                mini = self.space.low.int()
            else:
                mini = self.space.low
            interval = maxi - mini
            r = torch.rand(_size([*shape, *self._safe_shape]), device=interval.device)
            r = interval * r
            r = self.space.low + r
            if r.dtype != self.dtype:
                r = r.to(self.dtype)
            if self.dtype is not None and r.device != self.device:
                r = r.to(self.device)
            return r

    def _project(self, val: torch.Tensor) -> torch.Tensor:
        low = self.space.low
        high = self.space.high
        if self.device != val.device:
            low = low.to(val.device)
            high = high.to(val.device)
        low = low.expand_as(val)
        high = high.expand_as(val)
        val = torch.clamp(val, low, high)
        return val

    def is_in(self, val: torch.Tensor) -> bool:
        val_shape = _remove_neg_shapes(tensordict.utils._shape(val))
        shape = torch.broadcast_shapes(self._safe_shape, val_shape)
        shape = list(shape)
        shape[-len(self.shape) :] = [
            s_prev if s_prev >= 0 else s
            for (s_prev, s) in zip(self.shape, shape[-len(self.shape) :])
        ]
        shape_match = all(s1 == s2 or s1 == -1 for s1, s2 in zip(shape, val_shape))
        if not shape_match:
            return False
        dtype_match = val.dtype == self.dtype
        if not dtype_match:
            return False
        try:
            within_bounds = (val >= self.space.low.to(val.device)).all() and (
                val <= self.space.high.to(val.device)
            ).all()
            return within_bounds
        except NotImplementedError:
            within_bounds = all(
                (_val >= space.low.to(val.device)).all()
                and (_val <= space.high.to(val.device)).all()
                for (_val, space) in zip(val, self.space.unbind(0))
            )
            return within_bounds
        except RuntimeError as err:
            if "The size of tensor a" in str(err):
                warnings.warn(f"Got a shape mismatch: {str(err)}")
                return False
            raise err

    def to(self, dest: torch.dtype | DEVICE_TYPING) -> Bounded:
        if isinstance(dest, torch.dtype):
            dest_dtype = dest
            dest_device = self.device
        elif dest is None:
            return self
        else:
            dest_dtype = self.dtype
            dest_device = torch.device(dest)
        if dest_device == self.device and dest_dtype == self.dtype:
            return self
        space = self.space.to(dest_device)
        return Bounded(
            low=space.low,
            high=space.high,
            shape=self.shape,
            device=dest_device,
            dtype=dest_dtype,
        )

    def clone(self) -> Bounded:
        return self.__class__(
            low=self.space.low.clone(),
            high=self.space.high.clone(),
            shape=self.shape,
            device=self.device,
            dtype=self.dtype,
        )

    def __getitem__(self, idx: SHAPE_INDEX_TYPING):
        """Indexes the current TensorSpec based on the provided index."""
        if _is_nested_list(idx):
            raise NotImplementedError(
                "Pending resolution of https://github.com/pytorch/pytorch/issues/100080."
            )

        indexed_shape = _size(_shape_indexing(self.shape, idx))
        # Expand is required as pytorch.tensor indexing
        return self.__class__(
            low=self.space.low[idx].clone().expand(indexed_shape),
            high=self.space.high[idx].clone().expand(indexed_shape),
            shape=indexed_shape,
            device=self.device,
            dtype=self.dtype,
        )


class BoundedContinuous(Bounded, metaclass=_BoundedMeta):
    """A specialized version of :class:`torchrl.data.Bounded` with continuous space."""

    def __init__(
        self,
        low: float | torch.Tensor | np.ndarray = None,
        high: float | torch.Tensor | np.ndarray = None,
        shape: torch.Size | int | None = None,
        device: DEVICE_TYPING | None = None,
        dtype: torch.dtype | str | None = None,
        domain: str = "continuous",
    ):
        super().__init__(
            low=low, high=high, shape=shape, device=device, dtype=dtype, domain=domain
        )


class BoundedDiscrete(Bounded, metaclass=_BoundedMeta):
    """A specialized version of :class:`torchrl.data.Bounded` with discrete space."""

    def __init__(
        self,
        low: float | torch.Tensor | np.ndarray = None,
        high: float | torch.Tensor | np.ndarray = None,
        shape: torch.Size | int | None = None,
        device: DEVICE_TYPING | None = None,
        dtype: torch.dtype | str | None = None,
        domain: str = "discrete",
    ):
        super().__init__(
            low=low,
            high=high,
            shape=shape,
            device=device,
            dtype=dtype,
            domain=domain,
        )


def _is_nested_list(index, notuple=False):
    if not notuple and isinstance(index, tuple):
        for idx in index:
            if _is_nested_list(idx, notuple=True):
                return True
    elif isinstance(index, list):
        for idx in index:
            if isinstance(idx, list):
                return True
        else:
            return False
    return False


class NonTensor(TensorSpec):
    """A spec for non-tensor data.

    The `NonTensor` class is designed to handle specifications for data that do not conform to standard tensor
    structures.
    It maintains attributes such as shape, and device similar to the `NonTensorData` class.
    The dtype is optional and should in practice be left to `None` in most cases.
    Methods like `rand`, `zero`, and `one` will return a `NonTensorData` object with a `None` data value.

    .. warning:: The default shape of `NonTensor` is `(1,)`.

    Args:
        shape (Union[torch.Size, int], optional): The shape of the non-tensor data. Defaults to `(1,)`.
        device (Optional[DEVICE_TYPING], optional): The device on which the data is stored. Defaults to `None`.
        dtype (torch.dtype | None, optional): The data type of the non-tensor data. Defaults to `None`.
        example_data (Any, optional): An example of the data that this spec represents. This example is used as a
            template when generating new data with the `rand`, `zero`, and `one` methods.
        batched (bool, optional): Indicates whether the data is batched. If `True`, the `rand`, `zero`, and `one` methods
            will generate data with an additional batch dimension, stacking copies of the `example_data` across this dimension.
            Defaults to `False`.
        **kwargs: Additional keyword arguments passed to the parent class.

    .. seealso:: :class:`~torchrl.data.Choice` which allows to randomly choose among different specs when calling
      `rand`.

    Examples:
        >>> from torchrl.data import NonTensor
        >>> spec = NonTensor(example_data="a string", batched=False, shape=(3,))
        >>> spec.rand()
        NonTensorData(data=a string, batch_size=torch.Size([3]), device=None)
        >>> spec = NonTensor(example_data="a string", batched=True, shape=(3,))
        >>> spec.rand()
        NonTensorStack(
            ['a string', 'a string', 'a string'],
            batch_size=torch.Size([3]),
            device=None)
    """

    example_data: Any = None

    def __init__(
        self,
        shape: torch.Size | int = _DEFAULT_SHAPE,
        device: DEVICE_TYPING | None = None,
        dtype: torch.dtype | None = None,
        example_data: Any = None,
        batched: bool = False,
        **kwargs,
    ):
        if isinstance(shape, int):
            shape = _size([shape])

        domain = None
        super().__init__(
            shape=shape, space=None, device=device, dtype=dtype, domain=domain, **kwargs
        )
        self.example_data = example_data
        self.batched = batched

    def __repr__(self):
        shape_str = indent("shape=" + str(self.shape), " " * 4)
        space_str = indent("space=" + str(self.space), " " * 4)
        device_str = indent("device=" + str(self.device), " " * 4)
        dtype_str = indent("dtype=" + str(self.dtype), " " * 4)
        domain_str = indent("domain=" + str(self.domain), " " * 4)
        example_str = indent("example_data=" + str(self.example_data), " " * 4)
        sub_string = ",\n".join(
            [shape_str, space_str, device_str, dtype_str, domain_str, example_str]
        )
        string = f"{self.__class__.__name__}(\n{sub_string})"
        return string

    def __eq__(self, other):
        eq = super().__eq__(other)
        eq = eq & (self.example_data == getattr(other, "example_data", None))
        return eq

    def _project(self) -> Any:
        raise NotImplementedError("Cannot project a NonTensorSpec.")

    def index(
        self, index: INDEX_TYPING, tensor_to_index: torch.Tensor | TensorDictBase
    ) -> torch.Tensor | TensorDictBase:
        raise NotImplementedError("Cannot use index with a NonTensorSpec.")

    def cardinality(self) -> Any:
        raise NotImplementedError("Cannot enumerate a NonTensor spec.")

    def enumerate(self, use_mask: bool = False) -> Any:
        raise NotImplementedError("Cannot enumerate a NonTensor spec.")

<<<<<<< HEAD
    def has_mask(self) -> bool:
        return False

    def to(self, dest: Union[torch.dtype, DEVICE_TYPING]) -> NonTensor:
=======
    def to(self, dest: torch.dtype | DEVICE_TYPING) -> NonTensor:
>>>>>>> 69f1be71
        if isinstance(dest, torch.dtype):
            dest_dtype = dest
            dest_device = self.device
        elif dest is None:
            return self
        else:
            dest_dtype = self.dtype
            dest_device = torch.device(dest)
        if dest_device == self.device and dest_dtype == self.dtype:
            return self
        return self.__class__(
            shape=self.shape,
            device=dest_device,
            dtype=None,
            example_data=self.example_data,
            batched=self.batched,
        )

    def clone(self) -> NonTensor:
        return self.__class__(
            shape=self.shape,
            device=self.device,
            dtype=self.dtype,
            example_data=self.example_data,
            batched=self.batched,
        )

    def rand(self, shape=None):
        if shape is None:
            shape = ()
        if self.batched:
            with set_capture_non_tensor_stack(False):
                val = NonTensorData(
                    data=self.example_data,
                    batch_size=(),
                    device=self.device,
                )
                shape = (*shape, *self._safe_shape)
                if shape:
                    for i in shape:
                        val = torch.stack([val.copy() for _ in range(i)], -1)
                return val
        return NonTensorData(
            data=self.example_data,
            batch_size=(*shape, *self._safe_shape),
            device=self.device,
        )

    def zero(self, shape=None):
        return self.rand(shape=shape)

    def one(self, shape=None):
        return self.rand(shape=shape)

    def is_in(self, val: Any) -> bool:
        if not isinstance(val, torch.Tensor) and not is_tensor_collection(val):
            return True
        shape = torch.broadcast_shapes(self._safe_shape, val.shape)
        return (
            is_non_tensor(val)
            and val.shape == shape
            # We relax constrains on device as they're hard to enforce for non-tensor
            #  tensordicts and pointless
            # and val.device == self.device
            # TODO: do we want this?
            and val.dtype == self.dtype
        )

    def expand(self, *shape):
        if len(shape) == 1 and isinstance(shape[0], (tuple, list, torch.Size)):
            shape = shape[0]
        shape = _size(shape)
        if not all(
            (old == 1) or (old == new)
            for old, new in zip(self.shape, shape[-len(self.shape) :])
        ):
            raise ValueError(
                f"The last elements of the expanded shape must match the current one. Got shape={shape} while self.shape={self.shape}."
            )
        return self.__class__(
            shape=shape,
            device=self.device,
            dtype=None,
            example_data=self.example_data,
            batched=self.batched,
        )

    def unsqueeze(self, dim: int) -> NonTensor:
        unsq = super().unsqueeze(dim=dim)
        unsq.example_data = self.example_data
        unsq.batched = self.batched
        return unsq

    def squeeze(self, dim: int | None = None) -> NonTensor:
        sq = super().squeeze(dim=dim)
        sq.example_data = self.example_data
        sq.batched = self.batched
        return sq

    def _reshape(self, shape):
        return self.__class__(
            shape=shape,
            device=self.device,
            dtype=self.dtype,
            example_data=self.example_data,
            batched=self.batched,
        )

    def _unflatten(self, dim, sizes):
        shape = torch.zeros(self.shape, device="meta").unflatten(dim, sizes).shape
        return self.__class__(
            shape=shape,
            device=self.device,
            dtype=self.dtype,
            example_data=self.example_data,
            batched=self.batched,
        )

    def __getitem__(self, idx: SHAPE_INDEX_TYPING):
        """Indexes the current TensorSpec based on the provided index."""
        indexed_shape = _size(_shape_indexing(self.shape, idx))
        return self.__class__(
            shape=indexed_shape,
            device=self.device,
            dtype=self.dtype,
            example_data=self.example_data,
            batched=self.batched,
        )

    def unbind(self, dim: int = 0):
        orig_dim = dim
        if dim < 0:
            dim = len(self.shape) + dim
        if dim < 0:
            raise ValueError(
                f"Cannot unbind along dim {orig_dim} with shape {self.shape}."
            )
        shape = tuple(s for i, s in enumerate(self.shape) if i != dim)
        return tuple(
            self.__class__(
                shape=shape,
                device=self.device,
                dtype=self.dtype,
                example_data=self.example_data,
                batched=self.batched,
            )
            for i in range(self.shape[dim])
        )

    def to_numpy(
        self, val: torch.Tensor | TensorDictBase, safe: bool = None
    ) -> np.ndarray | dict:
        return val

    def encode(
        self,
        val: np.ndarray | torch.Tensor | TensorDictBase,
        *,
        ignore_device: bool = False,
    ) -> torch.Tensor | TensorDictBase:
        return val


class _UnboundedMeta(abc.ABCMeta):
    def __call__(cls, *args, **kwargs):
        instance = super().__call__(*args, **kwargs)
        if instance.domain == "continuous":
            instance.__class__ = UnboundedContinuous
        else:
            instance.__class__ = UnboundedDiscrete
        return instance


@dataclass(repr=False)
class Unbounded(TensorSpec, metaclass=_UnboundedMeta):
    """An unbounded tensor spec.

    ``Unbounded`` specs will never appear as such and always be subclassed as :class:`UnboundedContinuous`
    or :class:`UnboundedDiscrete` depending on their dtype (floating points dtypes will result in
    :class:`UnboundedContinuous` instances, all others in :class:`UnboundedDiscrete` instances).

    Although it is not properly limited above and below, this class still has a :attr:`Box` space that encodes
    the maximum and minimum value that the dtype accepts.

    Args:
        shape (torch.Size): the shape of the ``Bounded`` spec. The shape must be specified.
            Inputs ``low``, ``high`` and ``shape`` must be broadcastable.
        device (str, int or torch.device, optional): device of the tensors.
        dtype (str or torch.dtype, optional): dtype of the tensors.
        domain (str): `"continuous"` or `"discrete"`. Can be used to override the automatic type assignment.

    Examples:
        >>> spec = Unbounded(shape=(), dtype=torch.float)
        >>> spec
        UnboundedContinuous(
            shape=torch.Size([]),
            space=ContinuousBox(
                low=Tensor(shape=torch.Size([]), device=cpu, dtype=torch.float32, contiguous=True),
                high=Tensor(shape=torch.Size([]), device=cpu, dtype=torch.float32, contiguous=True)),
            device=cpu,
            dtype=torch.float32,
            domain=continuous)
        >>> spec = Unbounded(shape=(), dtype=torch.int)
        >>> spec
        UnboundedDiscrete(
            shape=torch.Size([]),
            space=ContinuousBox(
                low=Tensor(shape=torch.Size([]), device=cpu, dtype=torch.int32, contiguous=True),
                high=Tensor(shape=torch.Size([]), device=cpu, dtype=torch.int32, contiguous=True)),
            device=cpu,
            dtype=torch.int32,
            domain=discrete)
        >>> spec.to(torch.float)
        UnboundedContinuous(
            shape=torch.Size([]),
            space=ContinuousBox(
                low=Tensor(shape=torch.Size([]), device=cpu, dtype=torch.float32, contiguous=True),
                high=Tensor(shape=torch.Size([]), device=cpu, dtype=torch.float32, contiguous=True)),
            device=cpu,
            dtype=torch.float32,
            domain=continuous)
        >>> spec = Unbounded(shape=(), dtype=torch.int, domain="continuous")
        >>> spec
        UnboundedContinuous(
            shape=torch.Size([]),
            space=ContinuousBox(
                low=Tensor(shape=torch.Size([]), device=cpu, dtype=torch.int32, contiguous=True),
                high=Tensor(shape=torch.Size([]), device=cpu, dtype=torch.int32, contiguous=True)),
            device=cpu,
            dtype=torch.int32,
            domain=continuous)

    """

    def __init__(
        self,
        shape: torch.Size | int = _DEFAULT_SHAPE,
        device: DEVICE_TYPING | None = None,
        dtype: str | torch.dtype | None = None,
        **kwargs,
    ):
        if isinstance(shape, int):
            shape = _size([shape])

        dtype, device = _default_dtype_and_device(
            dtype, device, allow_none_device=False
        )
        if dtype == torch.bool:
            min_value = False
            max_value = True
            default_domain = "discrete"
        else:
            if dtype.is_floating_point:
                min_value = torch.finfo(dtype).min
                max_value = torch.finfo(dtype).max
                default_domain = "continuous"
            else:
                min_value = torch.iinfo(dtype).min
                max_value = torch.iinfo(dtype).max
                default_domain = "discrete"
        box = ContinuousBox(
            torch.full(
                _remove_neg_shapes(shape), min_value, device=device, dtype=dtype
            ),
            torch.full(
                _remove_neg_shapes(shape), max_value, device=device, dtype=dtype
            ),
        )

        domain = kwargs.pop("domain", default_domain)
        super().__init__(
            shape=shape, space=box, device=device, dtype=dtype, domain=domain, **kwargs
        )

    def cardinality(self) -> int:
        raise NotImplementedError(
            "`cardinality` is not implemented for Unbounded specs."
        )

    def index(
        self, index: INDEX_TYPING, tensor_to_index: torch.Tensor | TensorDictBase
    ) -> torch.Tensor | TensorDictBase:
        raise NotImplementedError("`index` is not implemented for Unbounded specs.")

    def to(self, dest: torch.dtype | DEVICE_TYPING) -> Unbounded:
        if isinstance(dest, torch.dtype):
            dest_dtype = dest
            dest_device = self.device
        elif dest is None:
            return self
        else:
            dest_dtype = self.dtype
            dest_device = torch.device(dest)
        if dest_device == self.device and dest_dtype == self.dtype:
            return self
        return Unbounded(shape=self.shape, device=dest_device, dtype=dest_dtype)

    def clone(self) -> Unbounded:
        return self.__class__(shape=self.shape, device=self.device, dtype=self.dtype)

    def rand(self, shape: torch.Size = None) -> torch.Tensor:
        if shape is None:
            shape = _size([])
        shape = [*shape, *self._safe_shape]
        if self.dtype.is_floating_point:
            return torch.randn(shape, device=self.device, dtype=self.dtype)
        return torch.empty(shape, device=self.device, dtype=self.dtype).random_()

    def is_in(self, val: torch.Tensor) -> bool:
        shape = torch.broadcast_shapes(self._safe_shape, val.shape)
        return val.shape == shape and val.dtype == self.dtype

    def _project(self, val: torch.Tensor) -> torch.Tensor:
        return torch.as_tensor(val, dtype=self.dtype).reshape(
            val.shape[: -self.ndim] + self.shape
        )

    def enumerate(self, use_mask: bool = False) -> Any:
        raise NotImplementedError("enumerate cannot be called with continuous specs.")

    def has_mask(self) -> bool:
        return False

    def expand(self, *shape):
        if len(shape) == 1 and isinstance(shape[0], (tuple, list, torch.Size)):
            shape = shape[0]
        # TODO: this blocks batched envs which expand shapes
        # if any(val < 0 for val in shape):
        #     raise ValueError(
        #         f"{self.__class__.__name__}.expand does not support negative shapes."
        #     )
        if any(s1 != s2 and s2 != 1 for s1, s2 in zip(shape[-self.ndim :], self.shape)):
            raise ValueError(
                f"The last {self.ndim} of the expanded shape {shape} must match the"
                f"shape of the {self.__class__.__name__} spec in expand()."
            )
        return self.__class__(shape=shape, device=self.device, dtype=self.dtype)

    def _reshape(self, shape):
        return self.__class__(shape=shape, device=self.device, dtype=self.dtype)

    def _unflatten(self, dim, sizes):
        shape = torch.zeros(self.shape, device="meta").unflatten(dim, sizes).shape
        return self.__class__(
            shape=shape,
            device=self.device,
            dtype=self.dtype,
        )

    def __getitem__(self, idx: SHAPE_INDEX_TYPING):
        """Indexes the current TensorSpec based on the provided index."""
        indexed_shape = _size(_shape_indexing(self.shape, idx))
        return self.__class__(shape=indexed_shape, device=self.device, dtype=self.dtype)

    def unbind(self, dim: int = 0):
        orig_dim = dim
        if dim < 0:
            dim = len(self.shape) + dim
        if dim < 0:
            raise ValueError(
                f"Cannot unbind along dim {orig_dim} with shape {self.shape}."
            )
        shape = tuple(s for i, s in enumerate(self.shape) if i != dim)
        return tuple(
            self.__class__(
                shape=shape,
                device=self.device,
                dtype=self.dtype,
            )
            for i in range(self.shape[dim])
        )

    def __eq__(self, other):
        # those specs are equivalent to a discrete spec
        if isinstance(other, Bounded):
            minval, maxval = _minmax_dtype(self.dtype)
            minval = torch.as_tensor(minval, device=self.device, dtype=self.dtype)
            maxval = torch.as_tensor(maxval, device=self.device, dtype=self.dtype)
            return (
                Bounded(
                    shape=self.shape,
                    high=maxval,
                    low=minval,
                    dtype=self.dtype,
                    device=self.device,
                    domain=self.domain,
                )
                == other
            )
        elif isinstance(other, Unbounded):
            if self.dtype != other.dtype:
                return False
            if self.shape != other.shape:
                return False
            if self.device != other.device:
                return False
            return True
        return super().__eq__(other)


class UnboundedContinuous(Unbounded):
    """A specialized version of :class:`torchrl.data.Unbounded` with continuous space."""

    ...


class UnboundedDiscrete(Unbounded):
    """A specialized version of :class:`torchrl.data.Unbounded` with discrete space."""

    def __init__(
        self,
        shape: torch.Size | int = _DEFAULT_SHAPE,
        device: DEVICE_TYPING | None = None,
        dtype: str | torch.dtype | None = torch.int64,
        **kwargs,
    ):
        super().__init__(shape=shape, device=device, dtype=dtype, **kwargs)


@dataclass(repr=False)
class MultiOneHot(OneHot):
    """A concatenation of one-hot discrete tensor spec.

    This class can be used when a single tensor must carry information about multiple one-hot encoded
    values.

    The last dimension of the shape (domain of the tensor elements) cannot be indexed.

    Args:
        nvec (iterable of integers): cardinality of each of the elements of
            the tensor.
        shape (torch.Size, optional): total shape of the sampled tensors.
            If provided, the last dimension must match sum(nvec).
        device (str, int or torch.device, optional): device of
            the tensors.
        dtype (str or torch.dtype, optional): dtype of the tensors.
        mask (torch.Tensor or None): mask some of the possible outcomes when a
            sample is taken. See :meth:`update_mask` for more information.

    Examples:
        >>> ts = MultiOneHot((3,2,3))
        >>> ts.rand()
        tensor([ True, False, False,  True, False, False, False,  True])
        >>> ts.is_in(torch.tensor([
        ...     0, 0, 1,
        ...     0, 1,
        ...     1, 0, 0], dtype=torch.bool))
        True
        >>> ts.is_in(torch.tensor([
        ...     1, 0, 1,
        ...     0, 1,
        ...     1, 0, 0], dtype=torch.bool))
        False

    """

    def __init__(
        self,
        nvec: Sequence[int],
        shape: torch.Size | None = None,
        device=None,
        dtype=torch.bool,
        use_register=False,
        mask: torch.Tensor | None = None,
    ):
        self.nvec = nvec
        dtype, device = _default_dtype_and_device(
            dtype, device, allow_none_device=False
        )
        if shape is None:
            shape = _size((sum(nvec),))
        else:
            shape = _size(shape)
            if shape[-1] != sum(nvec):
                raise ValueError(
                    f"The last value of the shape must match sum(nvec) for transform of type {self.__class__}. "
                    f"Got sum(nvec)={sum(nvec)} and shape={shape}."
                )
        space = BoxList([CategoricalBox(n) for n in nvec])
        self.use_register = use_register
        super(OneHot, self).__init__(
            shape,
            space,
            device,
            dtype,
            domain="discrete",
        )
        self.update_mask(mask)

    def cardinality(self) -> int:
        return torch.as_tensor(self.nvec).prod()

    def enumerate(self, use_mask: bool = False) -> torch.Tensor:
        nvec = self.nvec
        enum_disc = self.to_categorical_spec().enumerate(use_mask)
        enums = torch.cat(
            [
                torch.nn.functional.one_hot(enum_unb, nv).to(self.dtype)
                for nv, enum_unb in zip(nvec, enum_disc.unbind(-1))
            ],
            -1,
        )
        return enums

    def has_mask(self) -> bool:
        return self.mask is not None

    def update_mask(self, mask):
        """Sets a mask to prevent some of the possible outcomes when a sample is taken.

        The mask can also be set during initialization of the spec.

        Args:
            mask (torch.Tensor or None): boolean mask. If None, the mask is
                disabled. Otherwise, the shape of the mask must be expandable to
                the shape of the spec. ``False`` masks an outcome and ``True``
                leaves the outcome unmasked. If all of the possible outcomes are
                masked, then an error is raised when a sample is taken.

        Examples:
            >>> mask = torch.tensor([True, False, False,
            ...                      True, True])
            >>> ts = MultiOneHot((3, 2), (2, 5), dtype=torch.int64, mask=mask)
            >>> # All but one of the three possible outcomes for the first
            >>> # one-hot group are masked, but neither of the two possible
            >>> # outcomes for the second one-hot group are masked.
            >>> ts.rand()
            tensor([[1, 0, 0, 0, 1],
                    [1, 0, 0, 1, 0]])
        """
        if mask is not None:
            try:
                mask = mask.expand(*self._safe_shape)
            except RuntimeError as err:
                raise RuntimeError("Cannot expand mask to the desired shape.") from err
            if mask.dtype != torch.bool:
                raise ValueError("Only boolean masks are accepted.")
        self.mask = mask

    def to(self, dest: torch.dtype | DEVICE_TYPING) -> MultiOneHot:
        if isinstance(dest, torch.dtype):
            dest_dtype = dest
            dest_device = self.device
        elif dest is None:
            return self
        else:
            dest_dtype = self.dtype
            dest_device = torch.device(dest)
        if dest_device == self.device and dest_dtype == self.dtype:
            return self
        return MultiOneHot(
            nvec=deepcopy(self.nvec),
            shape=self.shape,
            device=dest_device,
            dtype=dest_dtype,
            mask=self.mask.to(dest) if self.mask is not None else None,
        )

    def clone(self) -> MultiOneHot:
        return self.__class__(
            nvec=deepcopy(self.nvec),
            shape=self.shape,
            device=self.device,
            dtype=self.dtype,
            mask=self.mask.clone() if self.mask is not None else None,
        )

    def __eq__(self, other):
        if not hasattr(other, "mask"):
            return False
        mask_equal = (self.mask is None and other.mask is None) or (
            isinstance(self.mask, torch.Tensor)
            and isinstance(other.mask, torch.Tensor)
            and (self.mask.shape == other.mask.shape)
            and (self.mask == other.mask).all()
        )
        return (
            type(self) == type(other)
            and self.shape == other.shape
            and self.space == other.space
            and self.device == other.device
            and self.dtype == other.dtype
            and self.domain == other.domain
            and self.use_register == other.use_register
            and mask_equal
        )

    def rand(self, shape: torch.Size | None = None) -> torch.Tensor:
        if shape is None:
            shape = self.shape[:-1]
        else:
            shape = _size([*shape, *self.shape[:-1]])
        mask = self.mask

        if mask is None:
            x = torch.cat(
                [
                    torch.nn.functional.one_hot(
                        torch.randint(
                            space.n,
                            (
                                *shape,
                                1,
                            ),
                            device=self.device,
                        ),
                        space.n,
                    ).to(self.dtype)
                    for space in self.space
                ],
                -1,
            ).squeeze(-2)
            return x
        mask = mask.expand(_remove_neg_shapes(*shape, mask.shape[-1]))
        mask_splits = torch.split(mask, [space.n for space in self.space], -1)
        out = []
        for _mask in mask_splits:
            if mask.ndim > 2:
                mask_flat = torch.flatten(_mask, 0, -2)
            else:
                mask_flat = _mask
            shape_out = _mask.shape[:-1]
            m = torch.multinomial(mask_flat.float(), 1).reshape(shape_out)
            m = torch.nn.functional.one_hot(m, _mask.shape[-1]).to(self.dtype)
            out.append(m)
        return torch.cat(out, -1)

    def encode(
        self, val: np.ndarray | torch.Tensor, *, ignore_device: bool = False
    ) -> torch.Tensor:
        if not isinstance(val, torch.Tensor):
            if not ignore_device:
                val = torch.tensor(val, device=self.device)
            else:
                val = torch.as_tensor(val)

        x = []
        for v, space in zip(val.unbind(-1), self.space):
            if not (v < space.n).all():
                raise RuntimeError(
                    f"value {v} is greater than the allowed max {space.n}"
                )
            x.append(super().encode(v, space, ignore_device=ignore_device))
        return torch.cat(x, -1).reshape(self.shape)

    def _split(self, val: torch.Tensor) -> torch.Tensor | None:
        split_sizes = [space.n for space in self.space]
        if val.ndim < 1 or val.shape[-1] != sum(split_sizes):
            return None
        return val.split(split_sizes, dim=-1)

    def index(self, index: INDEX_TYPING, tensor_to_index: torch.Tensor) -> torch.Tensor:
        if not isinstance(index, torch.Tensor):
            raise ValueError(
                f"Only tensors are allowed for indexing using"
                f" {self.__class__.__name__}.index(...)"
            )
        indices = self._split(index)
        tensor_to_index = self._split(tensor_to_index)

        out = []
        for _index, _tensor_to_index in zip(indices, tensor_to_index):
            _index = _index.nonzero().squeeze()
            _index = _index.expand((*_tensor_to_index.shape[:-1], _index.shape[-1]))
            out.append(_tensor_to_index.gather(-1, _index))
        return torch.cat(out, -1)

    def is_in(self, val: torch.Tensor) -> bool:
        vals = self._split(val)
        if vals is None:
            return False
        return all(spec.is_in(val) for val, spec in zip(vals, self._split_self()))

    def _project(self, val: torch.Tensor) -> torch.Tensor:
        vals = self._split(val)
        return torch.cat(
            [spec._project(val) for val, spec in zip(vals, self._split_self())], -1
        )

    def _split_self(self):
        result = []
        device = self.device
        dtype = self.dtype
        use_register = self.use_register
        mask = (
            self.mask.split([space.n for space in self.space], -1)
            if self.mask is not None
            else [None] * len(self.space)
        )
        for _mask, space in zip(mask, self.space):
            n = space.n
            shape = self.shape[:-1] + (n,)
            result.append(
                OneHot(
                    n=n,
                    shape=shape,
                    device=device,
                    dtype=dtype,
                    use_register=use_register,
                    mask=_mask,
                )
            )
        return result

    def to_categorical(self, val: torch.Tensor, safe: bool = None) -> torch.Tensor:
        """Converts a given one-hot tensor in categorical format.

        Args:
            val (torch.Tensor, optional): One-hot tensor to convert in categorical format.
            safe (bool): boolean value indicating whether a check should be
                performed on the value against the domain of the spec.
                Defaults to the value of the ``CHECK_SPEC_ENCODE`` environment variable.

        Returns:
            The categorical tensor.

        Examples:
            >>> mone_hot = MultiOneHot((2, 3, 4))
            >>> onehot_sample = mone_hot.rand()
            >>> onehot_sample
            tensor([False,  True, False, False,  True, False,  True, False, False])
            >>> categ_sample = mone_hot.to_categorical(onehot_sample)
            >>> categ_sample
            tensor([1, 2, 1])

        """
        if safe is None:
            safe = _CHECK_SPEC_ENCODE
        if safe:
            self.assert_is_in(val)
        vals = self._split(val)
        return torch.stack([val.long().argmax(-1) for val in vals], -1)

    def to_categorical_spec(self) -> MultiCategorical:
        """Converts the spec to the equivalent categorical spec.

        Examples:
            >>> mone_hot = MultiOneHot((2, 3, 4))
            >>> categ = mone_hot.to_categorical_spec()
            >>> categ
            MultiCategorical(
                shape=torch.Size([3]),
                space=BoxList(boxes=[CategoricalBox(n=2), CategoricalBox(n=3), CategoricalBox(n=4)]),
                device=cpu,
                dtype=torch.int64,
                domain=discrete)

        """
        return MultiCategorical(
            [_space.n for _space in self.space],
            device=self.device,
            shape=[*self.shape[:-1], len(self.space)],
            mask=self.mask,
        )

    def to_one_hot(self, val: torch.Tensor, safe: bool = None) -> torch.Tensor:
        """No-op for MultiOneHot."""
        return val

    def to_one_hot_spec(self) -> OneHot:
        """No-op for MultiOneHot."""
        return self

    def expand(self, *shape):
        nvecs = [space.n for space in self.space]
        if len(shape) == 1 and isinstance(shape[0], (tuple, list, torch.Size)):
            shape = shape[0]
        if any(s1 != s2 and s2 != 1 for s1, s2 in zip(shape[-self.ndim :], self.shape)):
            raise ValueError(
                f"The last {self.ndim} of the expanded shape {shape} must match the"
                f"shape of the {self.__class__.__name__} spec in expand()."
            )
        mask = self.mask.expand(shape) if self.mask is not None else None
        return self.__class__(
            nvec=nvecs,
            shape=shape,
            device=self.device,
            dtype=self.dtype,
            mask=mask,
        )

    def _reshape(self, shape):
        nvecs = [space.n for space in self.space]
        mask = self.mask.reshape(shape) if self.mask is not None else None
        return self.__class__(
            nvec=nvecs,
            shape=shape,
            device=self.device,
            dtype=self.dtype,
            mask=mask,
        )

    def _unflatten(self, dim, sizes):
        nvecs = [space.n for space in self.space]
        shape = torch.zeros(self.shape, device="meta").unflatten(dim, sizes).shape
        mask = self.mask.reshape(shape) if self.mask is not None else None
        return self.__class__(
            nvec=nvecs,
            shape=shape,
            device=self.device,
            dtype=self.dtype,
            mask=mask,
        )

    def squeeze(self, dim=None):
        if self.shape[-1] == 1 and dim in (len(self.shape), -1, None):
            raise ValueError(f"Final dimension of {type(self)} must remain unchanged")

        shape = _squeezed_shape(self.shape, dim)
        if shape is None:
            return self
        mask = self.mask.reshape(shape) if self.mask is not None else None
        return self.__class__(
            nvec=self.nvec,
            shape=shape,
            device=self.device,
            dtype=self.dtype,
            mask=mask,
        )

    def unsqueeze(self, dim: int):
        if dim in (len(self.shape), -1):
            raise ValueError(f"Final dimension of {type(self)} must remain unchanged")
        shape = _unsqueezed_shape(self.shape, dim)
        mask = self.mask.reshape(shape) if self.mask is not None else None
        return self.__class__(
            nvec=self.nvec, shape=shape, device=self.device, dtype=self.dtype, mask=mask
        )

    def unbind(self, dim: int = 0):
        if dim in (len(self.shape), -1):
            raise ValueError(f"Final dimension of {type(self)} must remain unchanged")
        orig_dim = dim
        if dim < 0:
            dim = len(self.shape) + dim
        if dim < 0:
            raise ValueError(
                f"Cannot unbind along dim {orig_dim} with shape {self.shape}."
            )
        shape = tuple(s for i, s in enumerate(self.shape) if i != dim)
        mask = self.mask
        if mask is None:
            mask = (None,) * self.shape[dim]
        else:
            mask = mask.unbind(dim)

        return tuple(
            self.__class__(
                nvec=self.nvec,
                shape=shape,
                device=self.device,
                dtype=self.dtype,
                mask=mask[i],
            )
            for i in range(self.shape[dim])
        )

    def __getitem__(self, idx: SHAPE_INDEX_TYPING):
        """Indexes the current TensorSpec based on the provided index.

        The last dimension of the spec corresponding to the domain of the tensor elements is non-indexable.
        """
        indexed_shape = _shape_indexing(self.shape[:-1], idx)
        return self.__class__(
            nvec=self.nvec,
            shape=_size(indexed_shape + [self.shape[-1]]),
            device=self.device,
            dtype=self.dtype,
        )


class Categorical(TensorSpec):
    """A discrete tensor spec.

    An alternative to :class:`OneHot` for categorical variables in TorchRL.
    Categorical variables perform indexing instead of masking, which can speed-up
    computation and reduce memory cost for large categorical variables.

    The spec will have the shape defined by the ``shape`` argument: if a singleton dimension is
    desired for the training dimension, one should specify it explicitly.

    Attributes:
        n (int): The number of possible outcomes.
        shape (torch.Size): The shape of the variable.
        device (torch.device): The device of the tensors.
        dtype (torch.dtype): The dtype of the tensors.

    Args:
        n (int): number of possible outcomes. If set to -1, the cardinality of the categorical spec is undefined,
            and `set_provisional_n` must be called before sampling from this spec.
        shape: (torch.Size, optional): shape of the variable, default is "torch.Size([])".
        device (str, int or torch.device, optional): the device of the tensors.
        dtype (str or torch.dtype, optional): the dtype of the tensors.
        mask (torch.Tensor or None): A boolean mask to prevent some of the possible outcomes when a sample is taken.
            See :meth:`update_mask` for more information.

    Examples:
        >>> categ = Categorical(3)
        >>> categ
        Categorical(
            shape=torch.Size([]),
            space=CategoricalBox(n=3),
            device=cpu,
            dtype=torch.int64,
            domain=discrete)
        >>> categ.rand()
        tensor(2)
        >>> categ = Categorical(3, shape=(1,))
        >>> categ
        Categorical(
            shape=torch.Size([1]),
            space=CategoricalBox(n=3),
            device=cpu,
            dtype=torch.int64,
            domain=discrete)
        >>> categ.rand()
        tensor([1])
        >>> categ = Categorical(-1)
        >>> categ.set_provisional_n(5)
        >>> categ.rand()
        tensor(3)

    .. note:: When n is set to -1, calling `rand` without first setting a provisional n using `set_provisional_n`
        will raise a ``RuntimeError``.

    """

    shape: torch.Size
    space: CategoricalBox
    device: torch.device | None = None
    dtype: torch.dtype = torch.float
    domain: str = ""

    # SPEC_HANDLED_FUNCTIONS = {}

    def __init__(
        self,
        n: int,
        shape: torch.Size | None = None,
        device: DEVICE_TYPING | None = None,
        dtype: str | torch.dtype = torch.long,
        mask: torch.Tensor | None = None,
    ):
        if shape is None:
            shape = _size([])
        dtype, device = _default_dtype_and_device(
            dtype, device, allow_none_device=False
        )
        space = CategoricalBox(n)
        super().__init__(
            shape=shape, space=space, device=device, dtype=dtype, domain="discrete"
        )
        self.update_mask(mask)
        self._provisional_n = None

    @property
    def _undefined_n(self):
        return self.space.n < 0

    def enumerate(self, use_mask: bool = False) -> torch.Tensor:
        dtype = self.dtype
        if dtype is torch.bool:
            dtype = torch.uint8
        n = self.n
        arange = torch.arange(n, dtype=dtype, device=self.device)
        if use_mask and self.mask is not None:
            arange = arange[self.mask]
            n = arange.shape[0]
        if self.ndim:
            arange = arange.view(-1, *(1,) * self.ndim)
        return arange.expand(n, *self.shape)

    def has_mask(self) -> bool:
        return self.mask is not None

    @property
    def n(self):
        n = self.space.n
        if n == -1:
            n = self._provisional_n
            if n is None:
                raise RuntimeError(
                    f"Undefined cardinality for {type(self)}. Please call "
                    f"spec.set_provisional_n(int)."
                )
        return n

    def cardinality(self) -> int:
        return self.n

    def update_mask(self, mask):
        """Sets a mask to prevent some of the possible outcomes when a sample is taken.

        The mask can also be set during initialization of the spec.

        Args:
            mask (torch.Tensor or None): boolean mask. If None, the mask is
                disabled. Otherwise, the shape of the mask must be expandable to
                the shape of the equivalent one-hot spec. ``False`` masks an
                outcome and ``True`` leaves the outcome unmasked. If all of the
                possible outcomes are masked, then an error is raised when a
                sample is taken.

        Examples:
            >>> mask = torch.tensor([True, False, True])
            >>> ts = Categorical(3, (10,), dtype=torch.int64, mask=mask)
            >>> # One of the three possible outcomes is masked
            >>> ts.rand()
            tensor([0, 2, 2, 0, 2, 0, 2, 2, 0, 2])
        """
        if mask is not None:
            try:
                mask = mask.expand(_remove_neg_shapes(*self.shape, self.space.n))
            except RuntimeError as err:
                raise RuntimeError("Cannot expand mask to the desired shape.") from err
            if mask.dtype != torch.bool:
                raise ValueError("Only boolean masks are accepted.")
        self.mask = mask

    def set_provisional_n(self, n: int):
        """Set the cardinality of the Categorical spec temporarily.

        This method is required to be called before sampling from the spec when n is -1.

        Args:
            n (int): The cardinality of the Categorical spec.

        """
        self._provisional_n = n

    def rand(self, shape: torch.Size = None) -> torch.Tensor:
        if self._undefined_n:
            if self._provisional_n is None:
                raise RuntimeError(
                    "Cannot generate random categorical samples for undefined cardinality (n=-1). "
                    "To sample from this class, first call Categorical.set_provisional_n(n) before calling rand()."
                )
            n = self._provisional_n
        else:
            n = self.space.n
        if shape is None:
            shape = _size([])
        if self.mask is None:
            return torch.randint(
                0,
                n,
                _size([*shape, *_remove_neg_shapes(self.shape)]),
                device=self.device,
                dtype=self.dtype,
            )
        mask = self.mask
        mask = mask.expand(_remove_neg_shapes(*shape, *mask.shape))
        if mask.ndim > 2:
            mask_flat = torch.flatten(mask, 0, -2)
        else:
            mask_flat = mask
        shape_out = mask.shape[:-1]
        # Check that the mask has the right size
        if mask_flat.shape[-1] != n:
            raise ValueError(
                "The last dimension of the mask must match the number of action allowed by the "
                f"Categorical spec. Got mask.shape={self.mask.shape} and n={n}."
            )
        out = torch.multinomial(mask_flat.float(), 1).reshape(shape_out)
        return out

    def index(
        self, index: INDEX_TYPING, tensor_to_index: torch.Tensor | TensorDictBase
    ) -> torch.Tensor | TensorDictBase:
        idx = index.expand(
            tensor_to_index.shape[: -self.ndim] + torch.Size([-1] * self.ndim)
        )
        return tensor_to_index.gather(-1, idx)

    def _project(self, val: torch.Tensor) -> torch.Tensor:
        if val.dtype not in (torch.int, torch.long):
            val = torch.round(val)
        if self.mask is None:
            return val.clamp_(min=0, max=self.space.n - 1)
        shape = self.mask.shape
        shape = _size([*torch.broadcast_shapes(shape[:-1], val.shape), shape[-1]])
        mask_expand = self.mask.expand(shape)
        gathered = mask_expand.gather(-1, val.unsqueeze(-1))
        oob = ~gathered.all(-1)
        new_val = torch.multinomial(mask_expand[oob].float(), 1).squeeze(-1)
        val = torch.masked_scatter(val, oob, new_val)
        return val

    def is_in(self, val: torch.Tensor) -> bool:
        if self.mask is None:
            shape = torch.broadcast_shapes(self._safe_shape, val.shape)
            shape_match = val.shape == shape
            if not shape_match:
                return False
            dtype_match = val.dtype == self.dtype
            if not dtype_match:
                return False
            if self.space.n == -1:
                return True
            return (0 <= val).all() and (val < self.space.n).all()
        shape = self.mask.shape
        shape = _size([*torch.broadcast_shapes(shape[:-1], val.shape), shape[-1]])
        mask_expand = self.mask.expand(shape)
        gathered = mask_expand.gather(-1, val.unsqueeze(-1))
        return gathered.all()

    def __getitem__(self, idx: SHAPE_INDEX_TYPING):
        """Indexes the current TensorSpec based on the provided index."""
        indexed_shape = _size(_shape_indexing(self.shape, idx))
        return self.__class__(
            n=self.space.n,
            shape=indexed_shape,
            device=self.device,
            dtype=self.dtype,
        )

    def __eq__(self, other):
        if not hasattr(other, "mask"):
            return False
        mask_equal = (self.mask is None and other.mask is None) or (
            isinstance(self.mask, torch.Tensor)
            and isinstance(other.mask, torch.Tensor)
            and (self.mask.shape == other.mask.shape)
            and (self.mask == other.mask).all()
        )
        return (
            type(self) == type(other)
            and self.shape == other.shape
            and self.space == other.space
            and self.device == other.device
            and self.dtype == other.dtype
            and self.domain == other.domain
            and mask_equal
        )

    def to_numpy(self, val: torch.Tensor, safe: bool = None) -> dict:
        if safe is None:
            safe = _CHECK_SPEC_ENCODE
        # if not val.shape and not safe:
        #     return val.item()
        return super().to_numpy(val, safe)

    def to_one_hot(self, val: torch.Tensor, safe: bool = None) -> torch.Tensor:
        """Encodes a discrete tensor from the spec domain into its one-hot correspondent.

        Args:
            val (torch.Tensor, optional): Tensor to one-hot encode.
            safe (bool): boolean value indicating whether a check should be
                performed on the value against the domain of the spec.
                Defaults to the value of the ``CHECK_SPEC_ENCODE`` environment variable.

        Returns:
            The one-hot encoded tensor.

        Examples:
            >>> categ = Categorical(3)
            >>> categ_sample = categ.zero()
            >>> categ_sample
            tensor(0)
            >>> onehot_sample = categ.to_one_hot(categ_sample)
            >>> onehot_sample
            tensor([ True, False, False])
        """
        if safe is None:
            safe = _CHECK_SPEC_ENCODE
        if safe:
            self.assert_is_in(val)
        return torch.nn.functional.one_hot(val, self.space.n).bool()

    def to_categorical(self, val: torch.Tensor, safe: bool = None) -> torch.Tensor:
        """No-op for categorical."""
        return val

    def to_one_hot_spec(self) -> OneHot:
        """Converts the spec to the equivalent one-hot spec.

        Examples:
            >>> categ = Categorical(3)
            >>> categ.to_one_hot_spec()
            OneHot(
                shape=torch.Size([3]),
                space=CategoricalBox(n=3),
                device=cpu,
                dtype=torch.bool,
                domain=discrete)

        """
        shape = [*self.shape, self.space.n]
        return OneHot(
            n=self.space.n,
            shape=shape,
            device=self.device,
        )

    def to_categorical_spec(self) -> Categorical:
        """No-op for categorical."""
        return self

    def expand(self, *shape):
        if len(shape) == 1 and isinstance(shape[0], (tuple, list, torch.Size)):
            shape = shape[0]
        if any(s1 != s2 and s2 != 1 for s1, s2 in zip(shape[-self.ndim :], self.shape)):
            raise ValueError(
                f"The last {self.ndim} of the expanded shape {shape} must match the"
                f"shape of the {self.__class__.__name__} spec in expand()."
            )
        return self.__class__(
            n=self.space.n, shape=shape, device=self.device, dtype=self.dtype
        )

    def _reshape(self, shape):
        return self.__class__(
            n=self.space.n, shape=shape, device=self.device, dtype=self.dtype
        )

    def _unflatten(self, dim, sizes):
        shape = torch.zeros(self.shape, device="meta").unflatten(dim, sizes).shape
        return self.__class__(
            n=self.space.n, shape=shape, device=self.device, dtype=self.dtype
        )

    def squeeze(self, dim=None):
        shape = _squeezed_shape(self.shape, dim)
        mask = self.mask
        if mask is not None:
            mask = mask.view(*shape, mask.shape[-1])

        if shape is None:
            return self
        return self.__class__(
            n=self.space.n,
            shape=shape,
            device=self.device,
            dtype=self.dtype,
            mask=mask,
        )

    def unsqueeze(self, dim: int):
        shape = _unsqueezed_shape(self.shape, dim)
        mask = self.mask
        if mask is not None:
            mask = mask.view(*shape, mask.shape[-1])
        return self.__class__(
            n=self.space.n,
            shape=shape,
            device=self.device,
            dtype=self.dtype,
            mask=mask,
        )

    def unbind(self, dim: int = 0):
        orig_dim = dim
        if dim < 0:
            dim = len(self.shape) + dim
        if dim < 0:
            raise ValueError(
                f"Cannot unbind along dim {orig_dim} with shape {self.shape}."
            )
        shape = tuple(s for i, s in enumerate(self.shape) if i != dim)
        mask = self.mask
        if mask is None:
            mask = (None,) * self.shape[dim]
        else:
            mask = mask.unbind(dim)
        return tuple(
            self.__class__(
                n=self.space.n,
                shape=shape,
                device=self.device,
                dtype=self.dtype,
                mask=mask[i],
            )
            for i in range(self.shape[dim])
        )

    def to(self, dest: torch.dtype | DEVICE_TYPING) -> Categorical:
        if isinstance(dest, torch.dtype):
            dest_dtype = dest
            dest_device = self.device
        elif dest is None:
            return self
        else:
            dest_dtype = self.dtype
            dest_device = torch.device(dest)
        if dest_device == self.device and dest_dtype == self.dtype:
            return self
        return self.__class__(
            n=self.space.n, shape=self.shape, device=dest_device, dtype=dest_dtype
        )

    def clone(self) -> Categorical:
        return self.__class__(
            n=self.space.n,
            shape=self.shape,
            device=self.device,
            dtype=self.dtype,
            mask=self.mask.clone() if self.mask is not None else None,
        )


class Choice(TensorSpec):
    """A discrete choice spec for either tensor or non-tensor data.

    Args:
        choices (list[:class:`~TensorSpec`, :class:`~tensordict.NonTensorData`, :class:`~tensordict.NonTensorStack`]):
            List of specs or non-tensor data from which to choose during
            sampling. All elements must have the same type, shape, dtype, and
            device.

    Examples:
        >>> import torch
        >>> _ = torch.manual_seed(0)
        >>> from torchrl.data import Choice, Bounded
        >>> spec = Choice([
        ...     Bounded(0, 1, shape=(1,)),
        ...     Bounded(10, 11, shape=(1,))])
        >>> spec.rand()
        tensor([0.7682])
        >>> spec.rand()
        tensor([10.1320])
        >>> from tensordict import NonTensorData
        >>> _ = torch.manual_seed(0)
        >>> spec = Choice([NonTensorData(s) for s in ["a", "b", "c", "d"]])
        >>> spec.rand().data
        'a'
        >>> spec.rand().data
        'd'
    """

    def __init__(
        self,
        choices: list[TensorSpec | NonTensorData | NonTensorStack],
    ):
        if not isinstance(choices, list):
            raise TypeError("'choices' must be a list")

        if not isinstance(choices[0], (TensorSpec, NonTensorData, NonTensorStack)):
            raise TypeError(
                "Each choice must be either a TensorSpec, NonTensorData, or "
                f"NonTensorStack, but got {type(choices[0])}"
            )

        if not all([isinstance(choice, type(choices[0])) for choice in choices[1:]]):
            raise TypeError("All choices must be the same type")

        if not all([choice.shape == choices[0].shape for choice in choices[1:]]):
            raise ValueError("All choices must have the same shape")

        if not all([choice.dtype == choices[0].dtype for choice in choices[1:]]):
            raise ValueError("All choices must have the same dtype")

        if not all([choice.device == choices[0].device for choice in choices[1:]]):
            raise ValueError("All choices must have the same device")

        shape = choices[0].shape
        device = choices[0].device
        dtype = choices[0].dtype

        super().__init__(
            shape=shape, space=None, device=device, dtype=dtype, domain=None
        )

        self._choices = [choice.clone() for choice in choices]

    def _rand_idx(self):
        return torch.randint(0, len(self._choices), ()).item()

    def _sample(self, idx, spec_sample_fn) -> TensorDictBase:
        res = self._choices[idx]
        if isinstance(res, TensorSpec):
            return spec_sample_fn(res)
        else:
            return res

    def zero(self, shape: torch.Size = None) -> TensorDictBase:
        return self._sample(0, lambda x: x.zero(shape))

    def one(self, shape: torch.Size = None) -> TensorDictBase:
        return self._sample(min(1, len(self - 1)), lambda x: x.one(shape))

    def rand(self, shape: torch.Size = None) -> TensorDictBase:
        return self._sample(self._rand_idx(), lambda x: x.rand(shape))

    def is_in(self, val: torch.Tensor | TensorDictBase) -> bool:
        if isinstance(self._choices[0], TensorSpec):
            return any([choice.is_in(val) for choice in self._choices])
        else:
            return any([(choice == val).all() for choice in self._choices])

    def expand(self, *shape):
        return self.__class__([choice.expand(*shape) for choice in self._choices])

    def unsqueeze(self, dim: int):
        return self.__class__([choice.unsqueeze(dim) for choice in self._choices])

    def clone(self) -> Choice:
        return self.__class__([choice.clone() for choice in self._choices])

    def cardinality(self) -> int:
        if isinstance(self._choices[0], (NonTensorData, NonTensorStack)):
            return len(self._choices)
        else:
            return (
                torch.tensor([choice.cardinality() for choice in self._choices])
                .sum()
                .item()
            )

    def enumerate(self, use_mask: bool = False) -> list[Any]:
        return [s for choice in self._choices for s in choice.enumerate()]

    def has_mask(self) -> bool:
        return False

    def _project(
        self, val: torch.Tensor | TensorDictBase
    ) -> torch.Tensor | TensorDictBase:
        raise NotImplementedError(
            "_project is not implemented for Choice. If this feature is required, please raise "
            "an issue on TorchRL github repo."
        )

    def _reshape(self, shape: torch.Size) -> T:
        return self.__class__(
            [choice.reshape(shape) for choice in self._choices],
        )

    def index(
        self, index: INDEX_TYPING, tensor_to_index: torch.Tensor | TensorDictBase
    ) -> torch.Tensor | TensorDictBase:
        raise NotImplementedError(
            "index is not implemented for Choice. If this feature is required, please raise "
            "an issue on TorchRL github repo."
        )

    @property
    def num_choices(self):
        """Number of choices for the spec."""
        return len(self._choices)

    def to(self, dest: torch.dtype | DEVICE_TYPING) -> Choice:
        return self.__class__([choice.to(dest) for choice in self._choices])

    def __eq__(self, other):
        if not isinstance(other, Choice):
            return False
        if self.num_choices != other.num_choices:
            return False
        return all(
            (s0 == s1).all()
            if isinstance(s0, torch.Tensor) or is_tensor_collection(s0)
            else s0 == s1
            for s0, s1 in zip(self._choices, other._choices)
        )


@dataclass(repr=False)
class Binary(Categorical):
    """A binary discrete tensor spec.

    A binary tensor spec encodes tensors of arbitrary size where the values are either 0 or 1 (or ``True`` or ``False``
    if the dtype it ``torch.bool``).

    Unlike :class:`OneHot`, `Binary` can have more than one non-null element along the last dimension.

    Args:
        n (int): length of the binary vector. If provided along with ``shape``, ``shape[-1]`` must match ``n``.
            If not provided, ``shape`` must be passed.

            .. warning:: the ``n`` argument from ``Binary`` must not be confused with the ``n`` argument from :class:`Categorical`
                or :class:`OneHot` which denotes the maximum number of elements that can be sampled.
                For clarity, use ``shape`` instead.

        shape (torch.Size, optional): total shape of the sampled tensors.
            If provided, the last dimension must match ``n``.
        device (str, int or torch.device, optional): device of the tensors.
        dtype (str or torch.dtype, optional): dtype of the tensors.
            Defaults to ``torch.int8``.

    Examples:
        >>> torch.manual_seed(0)
        >>> spec = Binary(n=4, shape=(2, 4))
        >>> print(spec.rand())
        tensor([[0, 1, 1, 0],
                [1, 1, 1, 1]], dtype=torch.int8)
        >>> spec = Binary(shape=(2, 4))
        >>> print(spec.rand())
        tensor([[1, 1, 1, 0],
                [0, 1, 0, 0]], dtype=torch.int8)
        >>> spec = Binary(n=4)
        >>> print(spec.rand())
        tensor([0, 0, 0, 1], dtype=torch.int8)

    """

    def __init__(
        self,
        n: int | None = None,
        shape: torch.Size | None = None,
        device: DEVICE_TYPING | None = None,
        dtype: str | torch.dtype = torch.int8,
    ):
        if n is None and shape is None:
            raise TypeError("Must provide either n or shape.")
        if n is None:
            n = shape[-1]
        if shape is None or not len(shape):
            shape = _size((n,))
        else:
            shape = _size(shape)
            if shape[-1] != n:
                raise ValueError(
                    f"The last value of the shape must match n for spec {self.__class__}. "
                    f"Got n={n} and shape={shape}."
                )
        super().__init__(n=2, shape=shape, device=device, dtype=dtype)

    def expand(self, *shape):
        if len(shape) == 1 and isinstance(shape[0], (tuple, list, torch.Size)):
            shape = shape[0]
        if any(s1 != s2 and s2 != 1 for s1, s2 in zip(shape[-self.ndim :], self.shape)):
            raise ValueError(
                f"The last {self.ndim} of the expanded shape {shape} must match the"
                f"shape of the {self.__class__.__name__} spec in expand()."
            )
        return self.__class__(
            n=self.shape[-1], shape=shape, device=self.device, dtype=self.dtype
        )

    def _reshape(self, shape):
        return self.__class__(
            n=self.shape[-1], shape=shape, device=self.device, dtype=self.dtype
        )

    def _unflatten(self, dim, sizes):
        shape = (
            torch.zeros(_remove_neg_shapes(self.shape), device="meta")
            .unflatten(dim, sizes)
            .shape
        )
        return self.__class__(
            n=self.shape[-1], shape=shape, device=self.device, dtype=self.dtype
        )

    def squeeze(self, dim=None):
        shape = _squeezed_shape(_remove_neg_shapes(self.shape), dim)
        if shape is None:
            return self
        return self.__class__(
            n=self.shape[-1], shape=shape, device=self.device, dtype=self.dtype
        )

    def unsqueeze(self, dim: int):
        shape = _unsqueezed_shape(self.shape, dim)
        return self.__class__(
            n=self.shape[-1], shape=shape, device=self.device, dtype=self.dtype
        )

    def unbind(self, dim: int = 0):
        if dim in (len(self.shape) - 1, -1):
            raise ValueError(f"Final dimension of {type(self)} must remain unchanged")

        orig_dim = dim
        if dim < 0:
            dim = len(self.shape) + dim
        if dim < 0:
            raise ValueError(
                f"Cannot unbind along dim {orig_dim} with shape {self.shape}."
            )
        shape = tuple(s for i, s in enumerate(self.shape) if i != dim)
        return tuple(
            self.__class__(
                n=self.shape[-1], shape=shape, device=self.device, dtype=self.dtype
            )
            for i in range(self.shape[dim])
        )

    def to(self, dest: torch.dtype | DEVICE_TYPING) -> Binary:
        if isinstance(dest, torch.dtype):
            dest_dtype = dest
            dest_device = self.device
        elif dest is None:
            return self
        else:
            dest_dtype = self.dtype
            dest_device = torch.device(dest)
        if dest_device == self.device and dest_dtype == self.dtype:
            return self
        return self.__class__(
            n=self.shape[-1], shape=self.shape, device=dest_device, dtype=dest_dtype
        )

    def clone(self) -> Binary:
        return self.__class__(
            n=self.shape[-1],
            shape=self.shape,
            device=self.device,
            dtype=self.dtype,
        )

    def __getitem__(self, idx: SHAPE_INDEX_TYPING):
        """Indexes the current TensorSpec based on the provided index.

        The last dimension of the spec (length n of the binary vector) cannot be indexed.
        """
        indexed_shape = _shape_indexing(self.shape[:-1], idx)
        return self.__class__(
            n=self.shape[-1],
            shape=_size(indexed_shape + [self.shape[-1]]),
            device=self.device,
            dtype=self.dtype,
        )

    def __eq__(self, other):
        if not isinstance(other, Binary):
            if isinstance(other, Categorical):
                return (
                    other.n == 2
                    and other.device == self.device
                    and other.shape == self.shape
                    and other.dtype == self.dtype
                )
            return False
        return super().__eq__(other)


@dataclass(repr=False)
class MultiCategorical(Categorical):
    """A concatenation of discrete tensor spec.

    Args:
        nvec (iterable of integers or torch.Tensor): cardinality of each of the elements of
            the tensor. Can have several axes.
        shape (torch.Size, optional): total shape of the sampled tensors.
            If provided, the last m dimensions must match nvec.shape.
        device (str, int or torch.device, optional): device of
            the tensors.
        dtype (str or torch.dtype, optional): dtype of the tensors.
        remove_singleton (bool, optional): if ``True``, singleton samples (of size [1])
            will be squeezed. Defaults to ``True``.
        mask (torch.Tensor or None): mask some of the possible outcomes when a
            sample is taken. See :meth:`update_mask` for more information.

    Examples:
        >>> ts = MultiCategorical((3, 2, 3))
        >>> ts.is_in(torch.tensor([2, 0, 1]))
        True
        >>> ts.is_in(torch.tensor([2, 10, 1]))
        False
    """

    def __init__(
        self,
        nvec: Sequence[int] | torch.Tensor | int,
        shape: torch.Size | None = None,
        device: DEVICE_TYPING | None = None,
        dtype: str | torch.dtype | None = torch.int64,
        mask: torch.Tensor | None = None,
        remove_singleton: bool = True,
    ):
        if not isinstance(nvec, torch.Tensor):
            nvec = torch.tensor(nvec)
        if nvec.ndim < 1:
            nvec = nvec.unsqueeze(0)
        self.nvec = nvec
        dtype, device = _default_dtype_and_device(
            dtype, device, allow_none_device=False
        )
        if shape is None:
            shape = nvec.shape
        else:
            shape = _size(shape)
            if shape[-1] != nvec.shape[-1]:
                raise ValueError(
                    f"The last value of the shape must match nvec.shape[-1] for transform of type {self.__class__}. "
                    f"Got nvec.shape[-1]={sum(nvec)} and shape={shape}."
                )

        self.nvec = self.nvec.expand(_remove_neg_shapes(shape))

        space = BoxList.from_nvec(self.nvec)
        super(Categorical, self).__init__(
            shape, space, device, dtype, domain="discrete"
        )
        self.update_mask(mask)
        self.remove_singleton = remove_singleton

    def enumerate(self, use_mask: bool = False) -> torch.Tensor:
        if use_mask:
            raise NotImplementedError()
        if self.mask is not None:
            raise RuntimeError(
                "Cannot enumerate a masked TensorSpec. Submit an issue on github if this feature is requested."
            )
        if self.nvec._base.ndim == 1:
            nvec = self.nvec._base
        else:
            # we have to use unique() to isolate the nvec
            nvec = self.nvec.view(-1, self.nvec.shape[-1]).unique(dim=0).squeeze(0)
            if nvec.ndim > 1:
                raise ValueError(
                    f"Cannot call enumerate on heterogeneous nvecs: unique nvecs={nvec}."
                )
        arange = torch.meshgrid(
            *[torch.arange(n, device=self.device, dtype=self.dtype) for n in nvec],
            indexing="ij",
        )
        arange = torch.stack([arange_.reshape(-1) for arange_ in arange], dim=-1)
        arange = arange.view(arange.shape[0], *(1,) * (self.ndim - 1), self.shape[-1])
        arange = arange.expand(arange.shape[0], *self.shape)
        return arange

    def has_mask(self) -> bool:
        return self.mask is not None

    def cardinality(self) -> int:
        return self.nvec._base.prod()

    def update_mask(self, mask):
        """Sets a mask to prevent some of the possible outcomes when a sample is taken.

        The mask can also be set during initialization of the spec.

        Args:
            mask (torch.Tensor or None): boolean mask. If None, the mask is
                disabled. Otherwise, the shape of the mask must be expandable to
                the shape of the equivalent one-hot spec. ``False`` masks an
                outcome and ``True`` leaves the outcome unmasked. If all of the
                possible outcomes are masked, then an error is raised when a
                sample is taken.

        Examples:
            >>> torch.manual_seed(0)
            >>> mask = torch.tensor([False, False, True,
            ...                      True, True])
            >>> ts = MultiCategorical((3, 2), (5, 2,), dtype=torch.int64, mask=mask)
            >>> # All but one of the three possible outcomes for the first
            >>> # group are masked, but neither of the two possible
            >>> # outcomes for the second group are masked.
            >>> ts.rand()
            tensor([[2, 1],
                    [2, 0],
                    [2, 1],
                    [2, 1],
                    [2, 1]])
        """
        if mask is not None:
            try:
                mask = mask.expand(_remove_neg_shapes(*self.shape[:-1], mask.shape[-1]))
            except RuntimeError as err:
                raise RuntimeError("Cannot expand mask to the desired shape.") from err
            if mask.dtype != torch.bool:
                raise ValueError("Only boolean masks are accepted.")
        self.mask = mask

    def to(self, dest: torch.dtype | DEVICE_TYPING) -> MultiCategorical:
        if isinstance(dest, torch.dtype):
            dest_dtype = dest
            dest_device = self.device
        elif dest is None:
            return self
        else:
            dest_dtype = self.dtype
            dest_device = torch.device(dest)
        if dest_device == self.device and dest_dtype == self.dtype:
            return self
        mask = self.mask.to(dest) if self.mask is not None else None
        return self.__class__(
            nvec=self.nvec.to(dest),
            shape=None,
            device=dest_device,
            dtype=dest_dtype,
            mask=mask,
        )

    def __eq__(self, other):
        if not hasattr(other, "mask"):
            return False
        mask_equal = (self.mask is None and other.mask is None) or (
            isinstance(self.mask, torch.Tensor)
            and isinstance(other.mask, torch.Tensor)
            and (self.mask.shape == other.mask.shape)
            and (self.mask == other.mask).all()
        )
        return (
            type(self) == type(other)
            and self.shape == other.shape
            and self.space == other.space
            and self.device == other.device
            and self.dtype == other.dtype
            and self.domain == other.domain
            and mask_equal
        )

    def clone(self) -> MultiCategorical:
        return self.__class__(
            nvec=self.nvec.clone(),
            shape=None,
            device=self.device,
            dtype=self.dtype,
            mask=self.mask.clone() if self.mask is not None else None,
        )

    def _rand(self, space: Box, shape: torch.Size, i: int):
        x = []
        for _s in space:
            if isinstance(_s, BoxList):
                x.append(self._rand(_s, shape[:-1], i - 1))
            else:
                x.append(
                    torch.randint(
                        0,
                        _s.n,
                        shape,
                        device=self.device,
                        dtype=self.dtype,
                    )
                )
        return torch.stack(x, -1)

    def rand(self, shape: torch.Size | None = None) -> torch.Tensor:
        if self.mask is not None:
            splits = self._split_self()
            return torch.stack([split.rand(shape) for split in splits], -1)
        if shape is None:
            shape = self.shape[:-1]
        else:
            shape = (
                *shape,
                *self.shape[:-1],
            )
        x = self._rand(space=self.space, shape=shape, i=self.nvec.ndim)
        if self.remove_singleton and self.shape == _size([1]):
            x = x.squeeze(-1)
        return x

    def _split_self(self):
        result = []
        device = self.device
        dtype = self.dtype
        nvec = self.nvec
        if nvec.ndim > 1:
            nvec = torch.flatten(nvec, 0, -2)[0]
            if (self.nvec != nvec).any():
                raise ValueError(
                    f"Only homogeneous MultiDiscrete specs can be masked, got nvec={self.nvec}."
                )
        nvec = nvec.tolist()
        mask = (
            self.mask.split(nvec, -1)
            if self.mask is not None
            else [None] * len(self.space)
        )
        for n, _mask in zip(nvec, mask):
            shape = self.shape[:-1]
            result.append(
                Categorical(n=n, shape=shape, device=device, dtype=dtype, mask=_mask)
            )
        return result

    def _project(self, val: torch.Tensor) -> torch.Tensor:
        if self.mask is not None:
            return torch.stack(
                [
                    spec._project(_val)
                    for (_val, spec) in zip(val.unbind(-1), self._split_self())
                ],
                -1,
            )

        val_is_scalar = val.ndim < 1
        if val_is_scalar:
            val = val.unsqueeze(0)
        if not self.dtype.is_floating_point:
            val = torch.round(val)
        val = val.type(self.dtype)
        val[val >= self.nvec] = (self.nvec.expand_as(val)[val >= self.nvec] - 1).type(
            self.dtype
        )
        return val.squeeze(0) if val_is_scalar else val

    def is_in(self, val: torch.Tensor) -> bool:
        if self.mask is not None:
            vals = val.unbind(-1)
            splits = self._split_self()
            if not len(vals) == len(splits):
                return False
            return all(spec.is_in(val) for (val, spec) in zip(vals, splits))

        if val.ndim < 1:
            val = val.unsqueeze(0)
        shape = _remove_neg_shapes(self.shape)
        shape = torch.broadcast_shapes(shape, val.shape)
        if shape != val.shape:
            return False
        if self.dtype != val.dtype:
            return False
        val_device = val.device
        return (
            (
                (val >= torch.zeros(self.nvec.size(), device=val_device))
                & (val < self.nvec.to(val_device))
            )
            .all()
            .item()
        )

    def to_one_hot(
        self, val: torch.Tensor, safe: bool = None
    ) -> MultiOneHot | torch.Tensor:
        """Encodes a discrete tensor from the spec domain into its one-hot correspondent.

        Args:
            val (torch.Tensor, optional): Tensor to one-hot encode.
            safe (bool): boolean value indicating whether a check should be
                performed on the value against the domain of the spec.
                Defaults to the value of the ``CHECK_SPEC_ENCODE`` environment variable.

        Returns:
            The one-hot encoded tensor.
        """
        if safe is None:
            safe = _CHECK_SPEC_ENCODE
        if safe:
            self.assert_is_in(val)
        return torch.cat(
            [
                torch.nn.functional.one_hot(val[..., i], n).bool()
                for i, n in enumerate(self.nvec)
            ],
            -1,
        ).to(self.device)

    def to_one_hot_spec(self) -> MultiOneHot:
        """Converts the spec to the equivalent one-hot spec."""
        if self.ndim > 1:
            return torch.stack([spec.to_one_hot_spec() for spec in self.unbind(0)])
        nvec = [_space.n for _space in self.space]
        return MultiOneHot(
            nvec,
            device=self.device,
            shape=[*self.shape[:-1], sum(nvec)],
            mask=self.mask,
        )

    def to_categorical(self, val: torch.Tensor, safe: bool = None) -> MultiCategorical:
        """Not op for MultiCategorical."""
        return val

    def to_categorical_spec(self) -> MultiCategorical:
        """Not op for MultiCategorical."""
        return self

    def expand(self, *shape):
        if len(shape) == 1 and isinstance(shape[0], (tuple, list, torch.Size)):
            shape = shape[0]
        if any(s1 != s2 and s2 != 1 for s1, s2 in zip(shape[-self.ndim :], self.shape)):
            raise ValueError(
                f"The last {self.ndim} of the expanded shape {shape} must match the"
                f"shape of the {self.__class__.__name__} spec in expand()."
            )
        mask = (
            self.mask.expand(*shape, self.mask.shape[-1])
            if self.mask is not None
            else None
        )
        return self.__class__(
            nvec=self.nvec,
            shape=shape,
            device=self.device,
            dtype=self.dtype,
            mask=mask,
        )

    def _reshape(self, shape):
        mask = (
            self.mask.reshape(*shape, self.mask.shape[-1])
            if self.mask is not None
            else None
        )
        return self.__class__(
            nvec=self.nvec,
            shape=shape,
            device=self.device,
            dtype=self.dtype,
            mask=mask,
        )

    def _unflatten(self, dim, sizes):
        shape = torch.zeros(self.shape, device="meta").unflatten(dim, sizes).shape
        return self._reshape(shape)

    def squeeze(self, dim: int | None = None):
        if self.shape[-1] == 1 and dim in (len(self.shape), -1, None):
            raise ValueError(f"Final dimension of {type(self)} must remain unchanged")
        shape = _squeezed_shape(self.shape, dim)
        if shape is None:
            return self

        if dim is None:
            nvec = self.nvec.squeeze()
        else:
            nvec = self.nvec.squeeze(dim)
        mask = self.mask
        if mask is not None:
            mask = mask.view(*shape[:-1], mask.shape[-1])
        return self.__class__(
            nvec=nvec, shape=shape, device=self.device, dtype=self.dtype, mask=mask
        )

    def unsqueeze(self, dim: int):
        if dim in (len(self.shape), -1):
            raise ValueError(f"Final dimension of {type(self)} must remain unchanged")
        shape = _unsqueezed_shape(self.shape, dim)
        nvec = self.nvec.unsqueeze(dim)
        mask = self.mask
        if mask is not None:
            mask = mask.view(*shape[:-1], mask.shape[-1])
        return self.__class__(
            nvec=nvec,
            shape=shape,
            device=self.device,
            dtype=self.dtype,
            mask=mask,
        )

    def unbind(self, dim: int = 0):
        if dim in (len(self.shape), -1):
            raise ValueError(f"Final dimension of {type(self)} must remain unchanged")
        orig_dim = dim
        if dim < 0:
            dim = len(self.shape) + dim
        if dim < 0:
            raise ValueError(
                f"Cannot unbind along dim {orig_dim} with shape {self.shape}."
            )
        shape = tuple(s for i, s in enumerate(self.shape) if i != dim)
        mask = self.mask
        nvec = self.nvec.unbind(dim)
        if mask is not None:
            mask = mask.unbind(dim)
        else:
            mask = (None,) * self.shape[dim]
        return tuple(
            self.__class__(
                nvec=nvec[i],
                shape=shape,
                device=self.device,
                dtype=self.dtype,
                mask=mask[i],
            )
            for i in range(self.shape[dim])
        )

    def __getitem__(self, idx: SHAPE_INDEX_TYPING):
        """Indexes the current TensorSpec based on the provided index."""
        if _is_nested_list(idx):
            raise NotImplementedError(
                "Pending resolution of https://github.com/pytorch/pytorch/issues/100080."
            )

        return self.__class__(
            nvec=self.nvec[idx].clone(),
            shape=None,
            device=self.device,
            dtype=self.dtype,
        )


class Composite(TensorSpec):
    """A composition of TensorSpecs.

    If a ``TensorSpec`` is the set-description of Tensor category, the ``Composite`` class is akin to
    the :class:`~tensordict.TensorDict` class. Like :class:`~tensordict.TensorDict`, it has a ``shape`` (akin to the
    ``TensorDict``'s ``batch_size``) and an optional ``device``.

    Args:
        *args: if an unnamed argument is passed, it must be a dictionary with keys
            matching the expected keys to be found in the :obj:`Composite` object.
            This is useful to build nested CompositeSpecs with tuple indices.
        **kwargs (key (str): value (TensorSpec)): dictionary of tensorspecs
            to be stored. Values can be None, in which case is_in will be assumed
            to be ``True`` for the corresponding tensors, and :obj:`project()` will have no
            effect. `spec.encode` cannot be used with missing values.

    Attributes:
        device (torch.device or None): if not specified, the device of the composite
            spec is ``None`` (as it is the case for TensorDicts). A non-none device
            constraints all leaves to be of the same device. On the other hand,
            a ``None`` device allows leaves to have different devices. Defaults
            to ``None``.
        shape (torch.Size): the leading shape of all the leaves. Equivalent
            to the batch-size of the corresponding tensordicts.
        data_cls (type, optional): the tensordict subclass (TensorDict, TensorClass, tensorclass...) that should be
            enforced in the env. Defaults to ``None``.

    Examples:
        >>> pixels_spec = Bounded(
        ...     low=torch.zeros(4, 3, 32, 32),
        ...     high=torch.ones(4, 3, 32, 32),
        ...     dtype=torch.uint8
        ... )
        >>> observation_vector_spec = Bounded(
        ...     low=torch.zeros(4, 33),
        ...     high=torch.ones(4, 33),
        ...     dtype=torch.float)
        >>> composite_spec = Composite(
        ...     pixels=pixels_spec,
        ...     observation_vector=observation_vector_spec,
        ...     shape=(4,)
        ... )
        >>> composite_spec
        Composite(
            pixels: BoundedDiscrete(
                shape=torch.Size([4, 3, 32, 32]),
                space=ContinuousBox(
                    low=Tensor(shape=torch.Size([4, 3, 32, 32]), device=cpu, dtype=torch.uint8, contiguous=True),
                    high=Tensor(shape=torch.Size([4, 3, 32, 32]), device=cpu, dtype=torch.uint8, contiguous=True)),
                device=cpu,
                dtype=torch.uint8,
                domain=discrete),
            observation_vector: BoundedContinuous(
                shape=torch.Size([4, 33]),
                space=ContinuousBox(
                    low=Tensor(shape=torch.Size([4, 33]), device=cpu, dtype=torch.float32, contiguous=True),
                    high=Tensor(shape=torch.Size([4, 33]), device=cpu, dtype=torch.float32, contiguous=True)),
                device=cpu,
                dtype=torch.float32,
                domain=continuous),
            device=None,
            shape=torch.Size([4]))
        >>> td = composite_spec.rand()
        >>> td
        TensorDict(
            fields={
                observation_vector: Tensor(shape=torch.Size([4, 33]), device=cpu, dtype=torch.float32, is_shared=False),
                pixels: Tensor(shape=torch.Size([4, 3, 32, 32]), device=cpu, dtype=torch.uint8, is_shared=False)},
            batch_size=torch.Size([4]),
            device=None,
            is_shared=False)
        >>> # we can build a nested composite spec using unnamed arguments
        >>> print(Composite({("a", "b"): None, ("a", "c"): None}))
        Composite(
            a: Composite(
                b: None,
                c: None,
                device=None,
                shape=torch.Size([])),
            device=None,
            shape=torch.Size([]))

    """

    shape: torch.Size
    domain: str = "composite"

    SPEC_HANDLED_FUNCTIONS = {}

    @classmethod
    def __new__(cls, *args, **kwargs):
        cls._device = None
        cls._is_locked = False
        return super().__new__(cls)

    def __init__(
        self,
        *args,
        shape: torch.Size = None,
        device: torch.device = None,
        data_cls: type | None = None,
        **kwargs,
    ):
        # For compatibility with TensorDict
        batch_size = kwargs.pop("batch_size", None)
        if batch_size is not None:
            if shape is not None:
                raise TypeError("Cannot specify both batch_size and shape.")
            shape = batch_size

        if shape is None:
            shape = _size(())
        self._shape = _size(shape)
        self._specs = {}

        _device = (
            _make_ordinal_device(torch.device(device)) if device is not None else device
        )
        self._device = _device
        if len(args):
            if len(args) > 1:
                raise RuntimeError(
                    "Got multiple arguments, when at most one is expected for Composite."
                )
            argdict = args[0]
            if not isinstance(argdict, (dict, Composite)):
                raise RuntimeError(
                    f"Expected a dictionary of specs, but got an argument of type {type(argdict)}."
                )
            for k, item in argdict.items():
                if isinstance(item, dict):
                    item = Composite(item, shape=shape, device=_device)
                self[k] = item
        for k, item in kwargs.items():
            self[k] = item
        self.data_cls = data_cls

    @property
    def batch_size(self):
        return self._shape

    @batch_size.setter
    def batch_size(self, value: torch.Size):
        self._shape = value

    @property
    def shape(self):
        return self._shape

    @shape.setter
    def shape(self, value: torch.Size):
        if self.locked:
            raise RuntimeError("Cannot modify shape of locked composite spec.")
        for key, spec in self.items():
            if isinstance(spec, Composite):
                if spec.shape[: len(value)] != value:
                    spec.shape = value
            elif spec is not None:
                if spec.shape[: len(value)] != value:
                    raise ValueError(
                        f"The shape of the spec and the Composite mismatch during shape resetting: the "
                        f"{self.ndim} first dimensions should match but got self['{key}'].shape={spec.shape} and "
                        f"Composite.shape={self.shape}."
                    )
        self._shape = _size(value)

    def _project(
        self, val: torch.Tensor | TensorDictBase
    ) -> torch.Tensor | TensorDictBase:
        if self.data_cls is None:
            cls = TensorDict
        else:
            cls = self.data_cls
        return cls.from_dict(
            {k: item._project(val[k]) for k, item in self.items()},
            batch_size=self.shape,
            device=self.device,
        )

    def index(
        self, index: INDEX_TYPING, tensor_to_index: torch.Tensor | TensorDictBase
    ) -> torch.Tensor | TensorDictBase:
        raise NotImplementedError("`index` is not implemented for Composite specs.")

    def is_empty(self, recurse: bool = False):
        """Whether the composite spec contains specs or not.

        Args:
            recurse (bool): whether to recursively assess if the spec is empty.
                If ``True``, will return ``True`` if there are no leaves. If ``False``
                (default) will return whether there is any spec defined at the root level.

        """
        if recurse:
            for spec in self._specs.values():
                if spec is None:
                    continue
                if isinstance(spec, Composite) and spec.is_empty(recurse=True):
                    continue
                return False
        return len(self._specs) == 0

    @property
    def ndim(self):
        return self.ndimension()

    def ndimension(self):
        return len(self.shape)

    def pop(self, key: NestedKey, default: Any = NO_DEFAULT) -> Any:
        """Removes and returns the value associated with the specified key from the composite spec.

        This method searches for the given key in the composite spec, removes it, and returns its associated value.
        If the key is not found, it returns the provided default value if specified, otherwise raises a `KeyError`.

        Args:
            key (NestedKey):
                The key to be removed from the composite spec. It can be a single key or a nested key.
            default (Any, optional):
                The value to return if the specified key is not found in the composite spec.
                If not provided and the key is not found, a `KeyError` is raised.

        Returns:
            Any: The value associated with the specified key that was removed from the composite spec.

        Raises:
            KeyError: If the specified key is not found in the composite spec and no default value is provided.
        """
        key = unravel_key(key)
        if key in self.keys(True, True):
            result = self[key]
            del self[key]
            return result
        elif default is not NO_DEFAULT:
            return default
        raise KeyError(f"{key} not found in composite spec.")

    def separates(self, *keys: NestedKey, default: Any = None) -> Composite:
        """Splits the composite spec by extracting specified keys and their associated values into a new composite spec.

        This method iterates over the provided keys, removes them from the current composite spec, and adds them to a new
        composite spec. If a key is not found, the specified default value is used. The new composite spec is returned.

        Args:
            *keys (NestedKey):
                One or more keys to be extracted from the composite spec. Each key can be a single key or a nested key.
            default (Any, optional):
                The value to use if a specified key is not found in the composite spec. Defaults to `None`.

        Returns:
            Composite: A new composite spec containing the extracted keys and their associated values.

        Note:
            If none of the specified keys are found, the method returns `None`.
        """
        out = None
        for key in keys:
            result = self.pop(key, default=default)
            if result is not None:
                if out is None:
                    out = Composite(batch_size=self.batch_size, device=self.device)
                out[key] = result
        return out

    def set(self, name: str, spec: TensorSpec) -> Composite:
        """Sets a spec in the Composite spec."""
        if not isinstance(name, str):
            self[name] = spec
            return self
        if self.locked:
            raise RuntimeError("Cannot modify a locked Composite.")
        if spec is not None and self.device is not None and spec.device != self.device:
            if spec.device is None:
                # We make a clone not to mess up the spec that was provided.
                # in set() we do the same for shape - these two ops should be grouped.
                # we don't care about the overhead of cloning twice though because in theory
                # we don't set specs often.
                spec = spec.clone().to(self._device)
            else:
                raise RuntimeError(
                    f"Setting a new attribute ({name}) with spec type {type(spec).__name__} on another device ({spec.device} against {self.device}). "
                    f"All devices of Composite must match."
                )
        if spec is not None:
            shape = spec.shape
            if shape[: self.ndim] != self.shape:
                if (
                    isinstance(spec, (Composite, NonTensor))
                    and spec.ndim < self.ndim
                    and self.shape[: spec.ndim] == spec.shape
                ):
                    # Try to set the composite shape
                    spec = spec.clone()
                    spec.shape = self.shape
                else:
                    raise ValueError(
                        f"The shape of the spec {type(spec).__name__} and the Composite {type(self).__name__} mismatch: the first "
                        f"{self.ndim} dimensions should match but got spec.shape={spec.shape} and "
                        f"Composite.shape={self.shape}."
                    )
        self._specs[name] = spec
        return self

    @property
    def device(self) -> DEVICE_TYPING:
        return self._device

    @device.setter
    def device(self, device: DEVICE_TYPING):
        if device is None and self._device is not None:
            raise RuntimeError(
                "To erase the device of a composite spec, call " "spec.clear_device_()."
            )
        device = _make_ordinal_device(torch.device(device))
        self.to(device)

    def clear_device_(self):
        """Clears the device of the Composite."""
        self._device = None
        for spec in self._specs.values():
            if spec is None:
                continue
            spec.clear_device_()
        return self

    def __getitem__(self, idx):
        """Indexes the current Composite based on the provided index."""
        if isinstance(idx, (str, tuple)):
            idx_unravel = unravel_key(idx)
        else:
            idx_unravel = ()
        if idx_unravel:
            if isinstance(idx_unravel, tuple):
                return self[idx[0]][idx[1:]]
            if idx_unravel in {"shape", "device", "dtype", "space"}:
                raise AttributeError(f"Composite has no key {idx_unravel}")
            return self._specs[idx_unravel]

        indexed_shape = _shape_indexing(self.shape, idx)
        indexed_specs = {}
        for k, v in self._specs.items():
            _idx = idx
            if isinstance(idx, tuple):
                protected_dims = 0
                if any(
                    isinstance(v, spec_class)
                    for spec_class in [
                        Binary,
                        MultiCategorical,
                        OneHot,
                    ]
                ):
                    protected_dims = 1
                # TensorSpecs dims which are not part of the composite shape cannot be indexed
                _idx = idx + (slice(None),) * (
                    len(v.shape) - len(self.shape) - protected_dims
                )
            indexed_specs[k] = v[_idx] if v is not None else None

        try:
            device = self.device
        except RuntimeError:
            device = self._device

        return self.__class__(
            indexed_specs,
            shape=indexed_shape,
            device=device,
        )

    def get(self, item, default=NO_DEFAULT):
        """Gets an item from the Composite.

        If the item is absent, a default value can be passed.

        """
        try:
            return self[item]
        except KeyError:
            if item is not NO_DEFAULT:
                return default
            raise

    def __setitem__(self, key, value):
        dest = self
        if isinstance(key, tuple) and len(key) > 1:
            while key[0] not in dest.keys():
                dest[key[0]] = dest = Composite(shape=self.shape, device=self.device)
                if len(key) > 2:
                    key = key[1:]
                else:
                    break
            else:
                dest = self[key[0]]
            dest[key[1:]] = value
            return
        elif isinstance(key, tuple):
            self[key[0]] = value
            return
        elif not isinstance(key, str):
            raise TypeError(f"Got key of type {type(key)} when a string was expected.")
        if key in {"shape", "device", "dtype", "space"}:
            raise AttributeError(f"Composite[{key}] cannot be set")
        if isinstance(value, dict):
            value = Composite(value, device=self._device, shape=self.shape)

        self.set(key, value)

    def __iter__(self):
        yield from self._specs

    def __delitem__(self, key: NestedKey) -> None:
        key = unravel_key(key)
        if isinstance(key, tuple):
            spec = self[key[:-1]]
            del spec[key[-1]]
            return
        elif not isinstance(key, str):
            raise TypeError(
                f"Got key of type {type(key)} when a string or a tuple of strings was expected."
            )

        if key in {"shape", "device", "dtype", "space"}:
            raise ValueError(f"Key name {key} is prohibited.")
        del self._specs[key]

    def encode(
        self, vals: dict[str, Any], *, ignore_device: bool = False
    ) -> dict[str, torch.Tensor]:
        if isinstance(vals, TensorDict):
            out = vals.empty()  # create and empty tensordict similar to vals
        elif self.data_cls is not None:
            out = {}
        else:
            out = TensorDict._new_unsafe({}, _size([]))
        for key, item in vals.items():
            if item is None:
                raise RuntimeError(
                    "Composite.encode cannot be used with missing values."
                )
            try:
                out[key] = self[key].encode(item, ignore_device=ignore_device)
            except KeyError:
                raise KeyError(
                    f"The Composite instance with keys {self.keys()} does not have a '{key}' key."
                )
            except RuntimeError as err:
                raise RuntimeError(
                    f"Encoding key {key} raised a RuntimeError. Scroll up to know more."
                ) from err
        if self.data_cls is not None:
            return self.data_cls.from_dict(out)
        return out

    def __repr__(self) -> str:
        sub_str = [
            indent(f"{k}: {str(item)}", 4 * " ") for k, item in self._specs.items()
        ]
        sub_str = ",\n".join(sub_str)
        return f"Composite(\n{sub_str},\n    device={self._device},\n    shape={self.shape})"

    def type_check(
        self,
        value: torch.Tensor | TensorDictBase,
        selected_keys: str | Sequence[str] | None = None,
    ):
        if isinstance(value, torch.Tensor) and isinstance(selected_keys, str):
            value = {selected_keys: value}
            selected_keys = [selected_keys]

        for _key in self.keys():
            if self[_key] is not None and (
                selected_keys is None or _key in selected_keys
            ):
                self._specs[_key].type_check(value[_key], _key)

    def is_in(self, val: dict | TensorDictBase) -> bool:
        # TODO: make warnings for these
        # if val.device != self.device:
        #     print(val.device, self.device)
        #     return False
        # if val.shape[-self.ndim:] != self.shape:
        #     return False
        if self.data_cls is not None and type(val) != self.data_cls:
            return False
        for key, item in self._specs.items():
            if item is None or (isinstance(item, Composite) and item.is_empty()):
                continue
            val_item = val.get(key, NO_DEFAULT)
            if not item.is_in(val_item):
                return False
        return True

    def project(self, val: TensorDictBase) -> TensorDictBase:
        for key, item in self.items():
            if item is None:
                continue
            _val = val.get(key)
            if not self._specs[key].is_in(_val):
                val.set(key, self._specs[key].project(_val))
        return val

    def rand(self, shape: torch.Size = None) -> TensorDictBase:
        if shape is None:
            shape = _size([])
        _dict = {}
        for key, item in self.items():
            if item is not None:
                _dict[key] = item.rand(shape)
        if self.data_cls is None:
            cls = TensorDict
        else:
            cls = self.data_cls
        # No need to run checks since we know Composite is compliant with
        # TensorDict requirements
        return cls.from_dict(
            _dict,
            batch_size=_size([*shape, *_remove_neg_shapes(self.shape)]),
            device=self.device,
        )

    def keys(
        self,
        include_nested: bool = False,
        leaves_only: bool = False,
        *,
        is_leaf: Callable[[type], bool] | None = None,
    ) -> _CompositeSpecKeysView:  # noqa: D417
        """Keys of the Composite.

        The keys argument reflect those of :class:`tensordict.TensorDict`.

        Args:
            include_nested (bool, optional): if ``False``, the returned keys will not be nested. They will
                represent only the immediate children of the root, and not the whole nested sequence, i.e. a
                :obj:`Composite(next=Composite(obs=None))` will lead to the keys
                :obj:`["next"]. Default is ``False``, i.e. nested keys will not
                be returned.
            leaves_only (bool, optional): if ``False``, the values returned
                will contain every level of nesting, i.e. a :obj:`Composite(next=Composite(obs=None))`
                will lead to the keys :obj:`["next", ("next", "obs")]`.
                Default is ``False``.

        Keyword Args:
            is_leaf (callable, optional): reads a type and returns a boolean indicating if that type
                should be seen as a leaf. By default, all non-Composite nodes are considered as
                leaves.

        """
        return _CompositeSpecItemsView(
            self,
            include_nested=include_nested,
            leaves_only=leaves_only,
            is_leaf=is_leaf,
        )._keys()

    def items(
        self,
        include_nested: bool = False,
        leaves_only: bool = False,
        *,
        is_leaf: Callable[[type], bool] | None = None,
    ) -> _CompositeSpecItemsView:  # noqa: D417
        """Items of the Composite.

        Args:
            include_nested (bool, optional): if ``False``, the returned keys will not be nested. They will
                represent only the immediate children of the root, and not the whole nested sequence, i.e. a
                :obj:`Composite(next=Composite(obs=None))` will lead to the keys
                :obj:`["next"]. Default is ``False``, i.e. nested keys will not
                be returned.
            leaves_only (bool, optional): if ``False``, the values returned
                will contain every level of nesting, i.e. a :obj:`Composite(next=Composite(obs=None))`
                will lead to the keys :obj:`["next", ("next", "obs")]`.
                Default is ``False``.

        Keyword Args:
            is_leaf (callable, optional): reads a type and returns a boolean indicating if that type
                should be seen as a leaf. By default, all non-Composite nodes are considered as
                leaves.
        """
        return _CompositeSpecItemsView(
            self,
            include_nested=include_nested,
            leaves_only=leaves_only,
            is_leaf=is_leaf,
        )

    def values(
        self,
        include_nested: bool = False,
        leaves_only: bool = False,
        *,
        is_leaf: Callable[[type], bool] | None = None,
    ) -> _CompositeSpecValuesView:  # noqa: D417
        """Values of the Composite.

        Args:
            include_nested (bool, optional): if ``False``, the returned keys will not be nested. They will
                represent only the immediate children of the root, and not the whole nested sequence, i.e. a
                :obj:`Composite(next=Composite(obs=None))` will lead to the keys
                :obj:`["next"]. Default is ``False``, i.e. nested keys will not
                be returned.
            leaves_only (bool, optional): if ``False``, the values returned
                will contain every level of nesting, i.e. a :obj:`Composite(next=Composite(obs=None))`
                will lead to the keys :obj:`["next", ("next", "obs")]`.
                Default is ``False``.

        Keyword Args:
            is_leaf (callable, optional): reads a type and returns a boolean indicating if that type
                should be seen as a leaf. By default, all non-Composite nodes are considered as
                leaves.
        """
        return _CompositeSpecItemsView(
            self,
            include_nested=include_nested,
            leaves_only=leaves_only,
            is_leaf=is_leaf,
        )._values()

    def _reshape(self, shape):
        _specs = {
            key: val.reshape((*shape, *val.shape[self.ndimension() :]))
            for key, val in self._specs.items()
        }
        return self.__class__(
            _specs, shape=shape, device=self.device, data_cls=self.data_cls
        )

    def _unflatten(self, dim, sizes):
        shape = torch.zeros(self.shape, device="meta").unflatten(dim, sizes).shape
        return self._reshape(shape)

    def __len__(self):
        return len(self.keys())

    def to(self, dest: torch.dtype | DEVICE_TYPING) -> Composite:
        if dest is None:
            return self
        if not isinstance(dest, (str, int, torch.device)):
            raise ValueError(
                "Only device casting is allowed with specs of type Composite."
            )
        if self._device and self._device == torch.device(dest):
            return self

        _device = torch.device(dest)
        items = list(self.items())
        kwargs = {}
        for key, value in items:
            if value is None:
                kwargs[key] = value
                continue
            kwargs[key] = value.to(dest)
        return self.__class__(
            **kwargs, device=_device, shape=self.shape, data_cls=self.data_cls
        )

    def clone(self) -> Composite:
        """Clones the Composite spec.

        Locked specs will not produce locked clones.
        """
        try:
            device = self.device
        except RuntimeError:
            device = self._device
        return self.__class__(
            {
                key: item.clone() if item is not None else None
                for key, item in self.items()
            },
            device=device,
            shape=self.shape,
            data_cls=self.data_cls,
        )

    def cardinality(self) -> int:
        n = None
        for spec in self.values():
            if spec is None:
                continue
            if n is None:
                n = 1
            n = n * spec.cardinality()
        if n is None:
            n = 0
        return n

    def enumerate(self, use_mask: bool = False) -> TensorDictBase:
        # We are going to use meshgrid to create samples of all the subspecs in here
        #  but first let's get rid of the batch size, we'll put it back later
        self_without_batch = self
        while self_without_batch.ndim:
            self_without_batch = self_without_batch[0]
        samples = {
            key: spec.enumerate(use_mask) for key, spec in self_without_batch.items()
        }
        if self.data_cls is not None:
            cls = self.data_cls
        else:
            cls = TensorDict
        if samples:
            idx_rep = torch.meshgrid(
                *(torch.arange(s.shape[0]) for s in samples.values()), indexing="ij"
            )
            idx_rep = tuple(idx.reshape(-1) for idx in idx_rep)
            samples = {
                key: sample[idx]
                for ((key, sample), idx) in zip(samples.items(), idx_rep)
            }
            samples = cls.from_dict(
                samples, batch_size=idx_rep[0].shape[:1], device=self.device
            )
            # Expand
            if self.ndim:
                samples = samples.reshape(-1, *(1,) * self.ndim)
                samples = samples.expand(samples.shape[0], *self.shape)
        else:
            samples = cls.from_dict({}, batch_size=self.shape, device=self.device)
        return samples

    def has_mask(self) -> bool:
        return all(spec.has_mask() for _, spec in self.items())

    def empty(self):
        """Create a spec like self, but with no entries."""
        try:
            device = self.device
        except RuntimeError:
            device = self._device
        return self.__class__(
            {},
            device=device,
            shape=self.shape,
            data_cls=self.data_cls,
        )

    def to_numpy(self, val: TensorDict, safe: bool = None) -> dict:
        return {key: self[key].to_numpy(val) for key, val in val.items()}

    def zero(self, shape: torch.Size = None) -> TensorDictBase:
        if shape is None:
            shape = _size([])
        try:
            device = self.device
        except RuntimeError:
            device = self._device

        if self.data_cls is not None:
            cls = self.data_cls
        else:
            cls = TensorDict

        return cls.from_dict(
            {
                key: self[key].zero(shape)
                for key in self.keys(True)
                if isinstance(key, str) and self[key] is not None
            },
            batch_size=_size([*shape, *self._safe_shape]),
            device=device,
        )

    def __eq__(self, other):
        return (
            type(self) == type(other)
            and self.shape == other.shape
            and self._device == other._device
            and set(self._specs.keys()) == set(other._specs.keys())
            and all((self._specs[key] == spec) for (key, spec) in other._specs.items())
            and other.data_cls == self.data_cls
        )

    def update(self, dict_or_spec: Composite | dict[str, TensorSpec]) -> None:
        for key, item in dict_or_spec.items():
            if key in self.keys(True) and isinstance(self[key], Composite):
                self[key].update(item)
                continue
            try:
                if isinstance(item, TensorSpec) and item.device != self.device:
                    item = deepcopy(item)
                    if self.device is not None:
                        item = item.to(self.device)
            except RuntimeError as err:
                if DEVICE_ERR_MSG in str(err):
                    try:
                        item_device = item.device
                        self.device = item_device
                    except RuntimeError as suberr:
                        if DEVICE_ERR_MSG in str(suberr):
                            pass
                        else:
                            raise suberr
                else:
                    raise err
            self[key] = item
        return self

    def expand(self, *shape):
        if len(shape) == 1 and isinstance(shape[0], (tuple, list, torch.Size)):
            shape = shape[0]
        if any(s1 != s2 and s2 != 1 for s1, s2 in zip(shape[-self.ndim :], self.shape)):
            raise ValueError(
                f"The last {self.ndim} of the expanded shape {shape} must match the "
                f"shape of the {self.__class__.__name__} spec in expand()."
            )
        try:
            device = self.device
        except RuntimeError:
            device = self._device
        specs = {
            key: value.expand((*shape, *value.shape[self.ndim :]))
            if value is not None
            else None
            for key, value in tuple(self.items())
        }
        out = Composite(
            specs,
            shape=shape,
            device=device,
            data_cls=self.data_cls,
        )
        return out

    def squeeze(self, dim: int | None = None):
        if dim is not None:
            if dim < 0:
                dim += len(self.shape)

            shape = _squeezed_shape(self.shape, dim)
            if shape is None:
                return self

            try:
                device = self.device
            except RuntimeError:
                device = self._device

            return self.__class__(
                {key: value.squeeze(dim) for key, value in self.items()},
                shape=shape,
                device=device,
                data_cls=self.data_cls,
            )

        if self.shape.count(1) == 0:
            return self

        # we can't just recursively apply squeeze with dim=None because we don't want
        # to squeeze non-batch dims of the values. Instead we find the first dim in
        # the batch dims with size 1, squeeze that, then recurse on the root spec
        out = self.squeeze(self.shape.index(1))
        return out.squeeze()

    def unsqueeze(self, dim: int):
        if dim < 0:
            dim += len(self.shape) + 1

        shape = _unsqueezed_shape(self.shape, dim)

        try:
            device = self.device
        except RuntimeError:
            device = self._device

        return self.__class__(
            {
                key: value.unsqueeze(dim) if value is not None else None
                for key, value in self.items()
            },
            shape=shape,
            device=device,
            data_cls=self.data_cls,
        )

    def unbind(self, dim: int = 0):
        orig_dim = dim
        if dim < 0:
            dim = len(self.shape) + dim
        if dim < 0:
            raise ValueError(
                f"Cannot unbind along dim {orig_dim} with shape {self.shape}."
            )
        shape = (s for i, s in enumerate(self.shape) if i != dim)
        unbound_vals = {key: val.unbind(dim) for key, val in self.items()}
        return tuple(
            self.__class__(
                {key: val[i] for key, val in unbound_vals.items()},
                shape=shape,
                device=self.device,
                data_cls=self.data_cls,
            )
            for i in range(self.shape[dim])
        )

    # Locking functionality
    @property
    def is_locked(self) -> bool:
        return self._is_locked

    @is_locked.setter
    def is_locked(self, value: bool) -> None:
        if value:
            self.lock_()
        else:
            self.unlock_()

    def __getstate__(self):
        result = self.__dict__.copy()
        __lock_parents_weakrefs = result.pop("__lock_parents_weakrefs", None)
        if __lock_parents_weakrefs is not None:
            result["_lock_recurse"] = True
        return result

    def __setstate__(self, state):
        _lock_recurse = state.pop("_lock_recurse", False)
        for key, value in state.items():
            setattr(self, key, value)
        if self._is_locked:
            self._is_locked = False
            self.lock_(recurse=_lock_recurse)

    def _propagate_lock(
        self, *, recurse: bool, lock_parents_weakrefs=None, is_compiling
    ):
        """Registers the parent composite that handles the lock."""
        self._is_locked = True
        if lock_parents_weakrefs is not None:
            lock_parents_weakrefs = [
                ref
                for ref in lock_parents_weakrefs
                if not any(refref is ref for refref in self._lock_parents_weakrefs)
            ]
        if not is_compiling:
            is_root = lock_parents_weakrefs is None
            if is_root:
                lock_parents_weakrefs = []
            else:
                self._lock_parents_weakrefs = (
                    self._lock_parents_weakrefs + lock_parents_weakrefs
                )
            lock_parents_weakrefs = list(lock_parents_weakrefs)
            lock_parents_weakrefs.append(weakref.ref(self))

        if recurse:
            for value in self.values():
                if isinstance(value, Composite):
                    value._propagate_lock(
                        recurse=True,
                        lock_parents_weakrefs=lock_parents_weakrefs,
                        is_compiling=is_compiling,
                    )

    @property
    def _lock_parents_weakrefs(self):
        _lock_parents_weakrefs = self.__dict__.get("__lock_parents_weakrefs")
        if _lock_parents_weakrefs is None:
            self.__dict__["__lock_parents_weakrefs"] = []
            _lock_parents_weakrefs = self.__dict__["__lock_parents_weakrefs"]
        return _lock_parents_weakrefs

    @_lock_parents_weakrefs.setter
    def _lock_parents_weakrefs(self, value: list):
        self.__dict__["__lock_parents_weakrefs"] = value

    def lock_(self, recurse: bool | None = None) -> T:
        """Locks the Composite and prevents modification of its content.

        The recurse argument control whether the lock will be propagated to sub-specs.
        The current default is ``False`` but it will be turned to ``True`` for consistency
        with the TensorDict API in v0.8.

        Examples:
            >>> shape = [3, 4, 5]
            >>> spec = Composite(
            ...         a=Composite(
            ...         b=Composite(shape=shape[:3], device="cpu"), shape=shape[:2]
            ...     ),
            ...     shape=shape[:1],
            ... )
            >>> spec["a"] = spec["a"].clone()
            >>> recurse = False
            >>> spec.lock_(recurse=recurse)
            >>> try:
            ...     spec["a"] = spec["a"].clone()
            ... except RuntimeError:
            ...     print("failed!")
            failed!
            >>> try:
            ...     spec["a", "b"] = spec["a", "b"].clone()
            ...     print("succeeded!")
            ... except RuntimeError:
            ...     print("failed!")
            succeeded!
            >>> recurse = True
            >>> spec.lock_(recurse=recurse)
            >>> try:
            ...     spec["a", "b"] = spec["a", "b"].clone()
            ...     print("succeeded!")
            ... except RuntimeError:
            ...     print("failed!")
            failed!

        """
        if self.is_locked:
            return self
        is_comp = is_compiling()
        if is_comp:
            # TODO: See what to do when compiling
            pass
        if recurse is None:
            warnings.warn(
                "You have not specified a value for recurse when calling CompositeSpec.lock_(). "
                "The current default is False but it will be turned to True in v0.8. To adapt to these changes "
                "and silence this warning, pass the value of recurse explicitly.",
                category=DeprecationWarning,
            )
            recurse = False
        self._propagate_lock(recurse=recurse, is_compiling=is_comp)
        return self

    def _propagate_unlock(self, recurse: bool):
        # if we end up here, we can clear the graph associated with this td
        self._is_locked = False

        self._is_shared = False
        self._is_memmap = False

        if recurse:
            sub_specs = []
            for value in self.values():
                if isinstance(value, Composite):
                    sub_specs.extend(value._propagate_unlock(recurse=recurse))
                    sub_specs.append(value)
            return sub_specs
        return []

    def _check_unlock(self, first_attempt=True):
        if not first_attempt:
            gc.collect()
        obj = None
        for ref in self._lock_parents_weakrefs:
            obj = ref()
            # check if the locked parent exists and if it's locked
            # we check _is_locked because it can be False or None in the case of Lazy stacks,
            # but if we check obj.is_locked it will be True for this class.
            if obj is not None and obj._is_locked:
                break

        else:
            try:
                self._lock_parents_weakrefs = []
            except AttributeError:
                # Some tds (eg, LazyStack) have an automated way of creating the _lock_parents_weakref
                pass
            return

        if first_attempt:
            del obj
            return self._check_unlock(False)
        raise RuntimeError(
            "Cannot unlock a Composite that is part of a locked graph. "
            "Graphs are locked when a Composite is locked with recurse=True. "
            "Unlock the root Composite first. If the Composite is part of multiple graphs, "
            "group the graphs under a common Composite an unlock this root. "
            f"self: {self}, obj: {obj}"
        )

    def unlock_(self, recurse: bool | None = None) -> T:
        """Unlocks the Composite and allows modification of its content.

        This is only a first-level lock modification, unless specified
        otherwise through the ``recurse`` arg.

        """
        try:
            if recurse is None:
                warnings.warn(
                    "You have not specified a value for recurse when calling CompositeSpec.unlock_(). "
                    "The current default is False but it will be turned to True in v0.8. To adapt to these changes "
                    "and silence this warning, pass the value of recurse explicitly.",
                    category=DeprecationWarning,
                )
                recurse = False
            sub_specs = self._propagate_unlock(recurse=recurse)
            if recurse:
                for sub_spec in sub_specs:
                    sub_spec._check_unlock()
            self._check_unlock()
        except RuntimeError as err:
            self.lock_(recurse=recurse)
            raise err
        return self

    @property
    def locked(self):
        return self._is_locked


class StackedComposite(_LazyStackedMixin[Composite], Composite):
    """A lazy representation of a stack of composite specs.

    Stacks composite specs together along one dimension.
    When random samples are drawn, a LazyStackedTensorDict is returned.

    Indexing is allowed but only along the stack dimension.

    This class is aimed to be used in multi-task and multi-agent settings, where
    heterogeneous specs may occur (same semantic but different shape).

    """

    def _reshape(
        self,
        *args,
        **kwargs,
    ) -> Any:
        raise NotImplementedError(
            f"`reshape` is not implemented for {type(self).__name__} specs."
        )

    def cardinality(
        self,
        *args,
        **kwargs,
    ) -> Any:
        raise NotImplementedError(
            f"`cardinality` is not implemented for {type(self).__name__} specs."
        )

    def index(
        self, index: INDEX_TYPING, tensor_to_index: torch.Tensor | TensorDictBase
    ) -> torch.Tensor | TensorDictBase:
        raise NotImplementedError(
            f"`index` is not implemented for {type(self).__name__} specs."
        )

    def update(self, dict) -> None:
        for key, item in dict.items():
            if key in self.keys() and isinstance(
                item, (Dict, Composite, StackedComposite)
            ):
                for spec, sub_item in zip(self._specs, item.unbind(self.dim)):
                    spec[key].update(sub_item)
                continue
            self[key] = item
        return self

    def enumerate(self, use_mask: bool = False) -> TensorDictBase:
        dim = self.stack_dim
        return LazyStackedTensorDict.maybe_dense_stack(
            [spec.enumerate(use_mask) for spec in self._specs], dim + 1
        )

    def has_mask(self) -> bool:
        return all(spec.has_mask() for spec in self._specs)

    def __eq__(self, other):
        if not isinstance(other, StackedComposite):
            return False
        if len(self._specs) != len(other._specs):
            return False
        if self.stack_dim != other.stack_dim:
            return False
        if self.device != other.device:
            return False
        for _spec1, _spec2 in zip(self._specs, other._specs):
            if _spec1 != _spec2:
                return False
        return True

    def to_numpy(self, val: TensorDict, safe: bool = None) -> dict:
        if safe is None:
            safe = _CHECK_SPEC_ENCODE
        if safe:
            if val.shape[self.dim] != len(self._specs):
                raise ValueError(
                    "Size of StackedComposite and val differ along the "
                    "stacking dimension"
                )
            for spec, v in zip(self._specs, torch.unbind(val, dim=self.dim)):
                spec.assert_is_in(v)
        return {key: self[key].to_numpy(val) for key, val in val.items()}

    def __len__(self):
        return self.shape[0]

    def keys(
        self,
        include_nested: bool = False,
        leaves_only: bool = False,
        *,
        is_leaf: Callable[[type], bool] | None = None,
    ) -> _CompositeSpecKeysView:
        return _CompositeSpecItemsView(
            self,
            include_nested=include_nested,
            leaves_only=leaves_only,
            is_leaf=is_leaf,
        )._keys()

    def items(
        self,
        include_nested: bool = False,
        leaves_only: bool = False,
        *,
        is_leaf: Callable[[type], bool] | None = None,
    ) -> _CompositeSpecItemsView:
        return list(
            _CompositeSpecItemsView(
                self,
                include_nested=include_nested,
                leaves_only=leaves_only,
                is_leaf=is_leaf,
            )
        )

    def values(
        self,
        include_nested: bool = False,
        leaves_only: bool = False,
        *,
        is_leaf: Callable[[type], bool] | None = None,
    ) -> _CompositeSpecValuesView:
        return _CompositeSpecItemsView(
            self,
            include_nested=include_nested,
            leaves_only=leaves_only,
            is_leaf=is_leaf,
        )._values()

    def project(self, val: TensorDictBase) -> TensorDictBase:
        vals = []
        for spec, subval in zip(self._specs, val.unbind(self.dim)):
            if not spec.is_in(subval):
                vals.append(spec.project(subval))
            else:
                vals.append(subval)
        res = LazyStackedTensorDict.maybe_dense_stack(vals, dim=self.dim)
        if not isinstance(val, LazyStackedTensorDict):
            res = res.to_tensordict()
        return res

    def type_check(
        self,
        value: torch.Tensor | TensorDictBase,
        selected_keys: NestedKey | Sequence[NestedKey] | None = None,
    ):
        if selected_keys is None:
            if isinstance(value, torch.Tensor):
                raise ValueError(
                    "value must be of type TensorDictBase when key is None"
                )
            for spec, subvalue in zip(self._specs, value.unbind(self.dim)):
                spec.type_check(subvalue)
        else:
            if isinstance(value, torch.Tensor) and isinstance(selected_keys, str):
                value = {selected_keys: value}
                selected_keys = [selected_keys]
            for _key in self.keys():
                if self[_key] is not None and _key in selected_keys:
                    self[_key].type_check(value[_key], _key)

    def __repr__(self) -> str:
        sub_str = ",\n".join(
            [indent(f"{k}: {repr(item)}", 4 * " ") for k, item in self.items()]
        )
        sub_str = indent(f"fields={{\n{', '.join([sub_str])}}}", 4 * " ")
        exclusive_key_str = self.repr_exclusive_keys()
        device_str = indent(f"device={self._specs[0].device}", 4 * " ")
        shape_str = indent(f"shape={self.shape}", 4 * " ")
        stack_dim = indent(f"stack_dim={self.dim}", 4 * " ")
        string = ",\n".join(
            [sub_str, exclusive_key_str, device_str, shape_str, stack_dim]
        )
        return f"StackedComposite(\n{string})"

    def repr_exclusive_keys(self):
        keys = set(self.keys())
        exclusive_keys = [
            ",\n".join(
                [
                    indent(f"{k}: {repr(spec[k])}", 4 * " ")
                    for k in spec.keys()
                    if k not in keys
                ]
            )
            for spec in self._specs
        ]
        exclusive_key_str = ",\n".join(
            [
                indent(f"{i} ->\n{line}", 4 * " ")
                for i, line in enumerate(exclusive_keys)
                if line != ""
            ]
        )

        return indent(f"exclusive_fields={{\n{exclusive_key_str}}}", 4 * " ")

    def is_in(self, value) -> bool:
        for spec, subval in zip(self._specs, value.unbind(self.dim)):
            if not spec.contains(subval):
                return False
        return True

    def __delitem__(self, key: NestedKey):
        """Deletes a key from the stacked composite spec.

        This method will be executed if the key is present in at least one of the stacked specs,
        otherwise it will raise an error.

        Args:
            key (NestedKey): the key to delete.
        """
        at_least_one_deletion = False
        for spec in self._specs:
            try:
                del spec[key]
                at_least_one_deletion = True
            except KeyError:
                continue
        if not at_least_one_deletion:
            raise KeyError(
                f"Key {key} must be present in at least one of the stacked specs."
            )
        return self

    def __iter__(self):
        for k in self.keys():
            yield self[k]

    def __setitem__(self, key: NestedKey, value):
        key = unravel_key(key)
        is_key = isinstance(key, str) or (
            isinstance(key, tuple) and all(isinstance(_item, str) for _item in key)
        )
        if is_key:
            self.set(key, value)
        else:
            raise ValueError(
                f"{self.__class__} expects str or tuple of str as key to set values "
            )

    @property
    def device(self) -> DEVICE_TYPING:
        device = self.__dict__.get("_device", NO_DEFAULT)
        if device is NO_DEFAULT:
            devices = {spec.device for spec in self._specs}
            if len(devices) == 1:
                device = list(devices)[0]
            elif len(devices) == 2:
                device0, device1 = devices
                if device0 is None:
                    device = device1
                elif device1 is None:
                    device = device0
                else:
                    device = None
            else:
                device = None
            self.__dict__["_device"] = device
        return device

    @property
    def ndim(self):
        return self.ndimension()

    def ndimension(self):
        return len(self.shape)

    def set(self, name: str, spec: TensorSpec) -> StackedComposite:
        for sub_spec, sub_item in zip(self._specs, spec.unbind(self.dim)):
            sub_spec[name] = sub_item
        return self

    @property
    def shape(self):
        shape = list(self._specs[0].shape)
        dim = self.dim
        if dim < 0:
            dim = len(shape) + dim + 1
        shape.insert(dim, len(self._specs))
        return _size(shape)

    def expand(self, *shape):
        if len(shape) == 1 and not isinstance(shape[0], (int,)):
            return self.expand(*shape[0])
        expand_shape = shape[: -len(self.shape)]
        existing_shape = self.shape
        shape_check = shape[-len(self.shape) :]
        for _i, (size1, size2) in enumerate(zip(existing_shape, shape_check)):
            if size1 != size2 and size1 != 1:
                raise RuntimeError(
                    f"Expanding a non-singletom dimension: existing shape={size1} vs expand={size2}"
                )
            elif size1 != size2 and size1 == 1 and _i == self.dim:
                # if we're expanding along the stack dim we just need to clone the existing spec
                return torch.stack(
                    [self._specs[0].clone() for _ in range(size2)], self.dim
                ).expand(*shape)
        if _i != len(self.shape) - 1:
            raise RuntimeError(
                f"Trying to expand non-congruent shapes: received {shape} when the shape is {self.shape}."
            )
        # remove the stack dim from the expanded shape, which we know to match
        unstack_shape = list(expand_shape) + [
            s for i, s in enumerate(shape_check) if i != self.dim
        ]
        return torch.stack(
            [spec.expand(unstack_shape) for spec in self._specs],
            self.dim + len(expand_shape),
        )

    def empty(self):
        return StackedComposite.maybe_dense_stack(
            [spec.empty() for spec in self._specs], dim=self.stack_dim
        )

    def encode(
        self, vals: dict[str, Any], ignore_device: bool = False
    ) -> dict[str, torch.Tensor]:
        raise NOT_IMPLEMENTED_ERROR

    def zero(self, shape: torch.Size = None) -> TensorDictBase:
        if shape is not None:
            dim = self.dim + len(shape)
        else:
            dim = self.dim
        return LazyStackedTensorDict.maybe_dense_stack(
            [spec.zero(shape) for spec in self._specs], dim
        )

    def one(self, shape: torch.Size = None) -> TensorDictBase:
        if shape is not None:
            dim = self.dim + len(shape)
        else:
            dim = self.dim
        return LazyStackedTensorDict.maybe_dense_stack(
            [spec.one(shape) for spec in self._specs], dim
        )

    def rand(self, shape: torch.Size = None) -> TensorDictBase:
        if shape is not None:
            dim = self.dim + len(shape)
        else:
            dim = self.dim
        return LazyStackedTensorDict.maybe_dense_stack(
            [spec.rand(shape) for spec in self._specs], dim
        )


@TensorSpec.implements_for_spec(torch.stack)
def _stack_specs(list_of_spec, dim=0, out=None):
    if out is not None:
        raise NotImplementedError(
            "In-place spec modification is not a feature of torchrl, hence "
            "torch.stack(list_of_specs, dim, out=spec) is not implemented."
        )
    if not len(list_of_spec):
        raise ValueError("Cannot stack an empty list of specs.")
    spec0 = list_of_spec[0]
    if isinstance(spec0, TensorSpec):
        device = spec0.device

        all_equal = True
        for spec in list_of_spec[1:]:
            if not isinstance(spec, spec0.__class__):
                raise RuntimeError(
                    "Stacking specs cannot occur: Found more than one type of specs in the list."
                )
            if device != spec.device:
                raise RuntimeError(f"Devices differ, got {device} and {spec.device}")
            if spec.dtype != spec0.dtype:
                raise RuntimeError(f"Dtypes differ, got {spec0.dtype} and {spec.dtype}")
            if spec.ndim != spec0.ndim:
                raise RuntimeError(f"Ndims differ, got {spec0.ndim} and {spec.ndim}")
            all_equal = all_equal and spec == spec0
        if all_equal:
            shape = list(spec0.shape)
            if dim < 0:
                dim += len(shape) + 1
            shape.insert(dim, len(list_of_spec))
            return spec0.clone().unsqueeze(dim).expand(shape)
        return Stacked(*list_of_spec, dim=dim)
    else:
        raise NotImplementedError


@Composite.implements_for_spec(torch.stack)
def _stack_composite_specs(list_of_spec, dim=0, out=None):
    if out is not None:
        raise NotImplementedError(
            "In-place spec modification is not a feature of torchrl, hence "
            "torch.stack(list_of_specs, dim, out=spec) is not implemented."
        )
    if not len(list_of_spec):
        raise ValueError("Cannot stack an empty list of specs.")
    spec0 = list_of_spec[0]
    if isinstance(spec0, Composite):
        devices = {spec.device for spec in list_of_spec}
        if len(devices) == 1:
            device = list(devices)[0]
        elif len(devices) == 2:
            device0, device1 = devices
            if device0 is None:
                device = device1
            elif device1 is None:
                device = device0
            else:
                device = None

        all_equal = True
        for spec in list_of_spec[1:]:
            if not isinstance(spec, Composite):
                raise RuntimeError(
                    "Stacking specs cannot occur: Found more than one type of spec in "
                    "the list."
                )
            if device != spec.device and device is not None:
                # spec.device must be None
                spec = spec.to(device)
            if spec.shape != spec0.shape:
                raise RuntimeError(f"Shapes differ, got {spec.shape} and {spec0.shape}")
            all_equal = all_equal and spec == spec0
        if all_equal:
            shape = list(spec0.shape)
            if dim < 0:
                dim += len(shape) + 1
            shape.insert(dim, len(list_of_spec))
            return spec0.clone().unsqueeze(dim).expand(shape)
        return StackedComposite(*list_of_spec, dim=dim)
    else:
        raise NotImplementedError


@TensorSpec.implements_for_spec(torch.squeeze)
def _squeeze_spec(spec: TensorSpec, *args, **kwargs) -> TensorSpec:
    return spec.squeeze(*args, **kwargs)


@Composite.implements_for_spec(torch.squeeze)
def _squeeze_composite_spec(spec: Composite, *args, **kwargs) -> Composite:
    return spec.squeeze(*args, **kwargs)


@TensorSpec.implements_for_spec(torch.unsqueeze)
def _unsqueeze_spec(spec: TensorSpec, *args, **kwargs) -> TensorSpec:
    return spec.unsqueeze(*args, **kwargs)


@Composite.implements_for_spec(torch.unsqueeze)
def _unsqueeze_composite_spec(spec: Composite, *args, **kwargs) -> Composite:
    return spec.unsqueeze(*args, **kwargs)


def _keys_to_empty_composite_spec(keys):
    """Given a list of keys, creates a Composite tree where each leaf is assigned a None value."""
    if not len(keys):
        return
    c = Composite()
    for key in keys:
        if isinstance(key, str):
            c[key] = None
        elif key[0] in c.keys():
            if c[key[0]] is None:
                # if the value is None we just replace it
                c[key[0]] = _keys_to_empty_composite_spec([key[1:]])
            elif isinstance(c[key[0]], Composite):
                # if the value is Composite, we update it
                out = _keys_to_empty_composite_spec([key[1:]])
                if out is not None:
                    c[key[0]].update(out)
            else:
                raise RuntimeError("Conflicting keys")
        else:
            c[key[0]] = _keys_to_empty_composite_spec(key[1:])
    return c


def _squeezed_shape(shape: torch.Size, dim: int | None) -> torch.Size | None:
    if dim is None:
        if len(shape) == 1 or shape.count(1) == 0:
            return None
        new_shape = _size([s for s in shape if s != 1])
    else:
        if dim < 0:
            dim += len(shape)

        if shape[dim] != 1:
            return None

        new_shape = _size([s for i, s in enumerate(shape) if i != dim])
    return new_shape


def _unsqueezed_shape(shape: torch.Size, dim: int) -> torch.Size:
    n = len(shape)
    if dim < -(n + 1) or dim > n:
        raise ValueError(
            f"Dimension out of range, expected value in the range [{-(n+1)}, {n}], but "
            f"got {dim}"
        )
    if dim < 0:
        dim += n + 1

    new_shape = list(shape)
    new_shape.insert(dim, 1)
    return _size(new_shape)


class _CompositeSpecItemsView:
    """Wrapper class that enables richer behavior of `items` for Composite."""

    def __init__(
        self,
        composite: Composite,
        include_nested,
        leaves_only,
        *,
        is_leaf,
    ):
        self.composite = composite
        self.leaves_only = leaves_only
        self.include_nested = include_nested
        self.is_leaf = is_leaf

    def __iter__(self):
        from tensordict.base import _NESTED_TENSORS_AS_LISTS

        is_leaf = self.is_leaf
        if is_leaf in (None, _NESTED_TENSORS_AS_LISTS):

            def _is_leaf(cls):
                return not issubclass(cls, Composite)

        else:
            _is_leaf = is_leaf

        def _iter_from_item(key, item):
            if self.include_nested and isinstance(item, Composite):
                for subkey, subitem in item.items(
                    include_nested=True,
                    leaves_only=self.leaves_only,
                    is_leaf=is_leaf,
                ):
                    if not isinstance(subkey, tuple):
                        subkey = (subkey,)
                    yield (key, *subkey), subitem
            if not self.leaves_only and not _is_leaf(type(item)):
                yield (key, item)
            elif not self.leaves_only or _is_leaf(type(item)):
                yield key, item

        for key, item in self._get_composite_items(is_leaf):
            if is_leaf is _NESTED_TENSORS_AS_LISTS and isinstance(
                item, _LazyStackedMixin
            ):
                for (i, spec) in enumerate(item._specs):
                    yield from _iter_from_item(unravel_key((key, str(i))), spec)
            else:
                yield from _iter_from_item(key, item)

    def _get_composite_items(self, is_leaf):

        if isinstance(self.composite, StackedComposite):
            from tensordict.base import _NESTED_TENSORS_AS_LISTS

            if is_leaf is _NESTED_TENSORS_AS_LISTS:
                for i, spec in enumerate(self.composite._specs):
                    for key, item in spec.items():
                        yield ((str(i), key), item)
            else:
                keys = self.composite._specs[0].keys()
                keys = set(keys)
                for spec in self.composite._specs[1:]:
                    keys = keys.intersection(spec.keys())
                yield from ((key, self.composite[key]) for key in sorted(keys, key=str))
        else:
            yield from self.composite._specs.items()

    def __len__(self):
        i = 0
        for _ in self:
            i += 1
        return i

    def __repr__(self):
        return f"{type(self).__name__}(keys={list(self)})"

    def __contains__(self, item):
        item = unravel_key(item)

        if len(item) == 1:
            item = item[0]
        for key in self.__iter__():
            if key == item:
                return True
        else:
            return False

    def _keys(self):
        return _CompositeSpecKeysView(self)

    def _values(self):
        return _CompositeSpecValuesView(self)


class _CompositeSpecKeysView:
    def __init__(self, items: _CompositeSpecItemsView):
        self.items = items

    def __iter__(self):
        yield from (key for (key, _) in self.items)

    def __contains__(self, item):
        item = unravel_key(item)
        return any(key == item for key in self)

    def __len__(self):
        return len(self.items)

    def __repr__(self):
        return f"{type(self).__name__}(keys={list(self)})"


class _CompositeSpecValuesView:
    def __init__(self, items: _CompositeSpecItemsView):
        self.items = items

    def __iter__(self):
        yield from (val for (_, val) in self.items)

    def __len__(self):
        return len(self.items)

    def __repr__(self):
        return f"{type(self).__name__}(values={list(self)})"


def _minmax_dtype(dtype):
    if dtype is torch.bool:
        return False, True
    if dtype.is_floating_point:
        info = torch.finfo(dtype)
    else:
        info = torch.iinfo(dtype)
    return info.min, info.max


def _remove_neg_shapes(*shape):
    if len(shape) == 1 and not isinstance(shape[0], int):
        shape = shape[0]
        if isinstance(shape, np.integer):
            shape = (int(shape),)
        return _remove_neg_shapes(*shape)
    return _size([int(d) if d >= 0 else 1 for d in shape])


##############
# Legacy
#
class _LegacySpecMeta(abc.ABCMeta):
    def __call__(cls, *args, **kwargs):
        warnings.warn(
            f"The {cls.__name__} has been deprecated and will be removed in v0.8. Please use "
            f"{cls.__bases__[-1].__name__} instead.",
            category=DeprecationWarning,
        )
        instance = super().__call__(*args, **kwargs)
        if (
            type(instance) in (UnboundedDiscreteTensorSpec, UnboundedDiscrete)
            and instance.domain == "continuous"
        ):
            instance.__class__ = UnboundedContinuous
        elif (
            type(instance) in (UnboundedContinuousTensorSpec, UnboundedContinuous)
            and instance.domain == "discrete"
        ):
            instance.__class__ = UnboundedDiscrete
        return instance

    def __instancecheck__(cls, instance):
        check0 = super().__instancecheck__(instance)
        if check0:
            return True
        parent_cls = cls.__bases__[-1]
        return isinstance(instance, parent_cls)


class CompositeSpec(Composite, metaclass=_LegacySpecMeta):
    """Deprecated version of :class:`torchrl.data.Composite`."""

    ...


class OneHotDiscreteTensorSpec(OneHot, metaclass=_LegacySpecMeta):
    """Deprecated version of :class:`torchrl.data.OneHot`."""

    ...


class MultiOneHotDiscreteTensorSpec(MultiOneHot, metaclass=_LegacySpecMeta):
    """Deprecated version of :class:`torchrl.data.MultiOneHot`."""

    ...


class NonTensorSpec(NonTensor, metaclass=_LegacySpecMeta):
    """Deprecated version of :class:`torchrl.data.NonTensor`."""

    ...


class MultiDiscreteTensorSpec(MultiCategorical, metaclass=_LegacySpecMeta):
    """Deprecated version of :class:`torchrl.data.MultiCategorical`."""

    ...


class LazyStackedTensorSpec(Stacked, metaclass=_LegacySpecMeta):
    """Deprecated version of :class:`torchrl.data.Stacked`."""

    ...


class LazyStackedCompositeSpec(StackedComposite, metaclass=_LegacySpecMeta):
    """Deprecated version of :class:`torchrl.data.StackedComposite`."""

    ...


class DiscreteTensorSpec(Categorical, metaclass=_LegacySpecMeta):
    """Deprecated version of :class:`torchrl.data.Categorical`."""

    ...


class BinaryDiscreteTensorSpec(Binary, metaclass=_LegacySpecMeta):
    """Deprecated version of :class:`torchrl.data.Binary`."""

    ...


_BoundedLegacyMeta = type("_BoundedLegacyMeta", (_LegacySpecMeta, _BoundedMeta), {})


class BoundedTensorSpec(Bounded, metaclass=_BoundedLegacyMeta):
    """Deprecated version of :class:`torchrl.data.Bounded`."""

    ...


class _UnboundedContinuousMetaclass(_UnboundedMeta):
    def __instancecheck__(cls, instance):
        return isinstance(instance, Unbounded) and instance.domain == "continuous"


_LegacyUnboundedContinuousMetaclass = type(
    "_LegacyUnboundedDiscreteMetaclass",
    (_UnboundedContinuousMetaclass, _LegacySpecMeta),
    {},
)


class UnboundedContinuousTensorSpec(
    Unbounded, metaclass=_LegacyUnboundedContinuousMetaclass
):
    """Deprecated version of :class:`torchrl.data.Unbounded` with continuous space."""

    ...


class _UnboundedDiscreteMetaclass(_UnboundedMeta):
    def __instancecheck__(cls, instance):
        return isinstance(instance, Unbounded) and instance.domain == "discrete"


_LegacyUnboundedDiscreteMetaclass = type(
    "_LegacyUnboundedDiscreteMetaclass",
    (_UnboundedDiscreteMetaclass, _LegacySpecMeta),
    {},
)


class UnboundedDiscreteTensorSpec(
    Unbounded, metaclass=_LegacyUnboundedDiscreteMetaclass
):
    """Deprecated version of :class:`torchrl.data.Unbounded` with discrete space."""

    def __init__(
        self,
        shape: torch.Size | int = _DEFAULT_SHAPE,
        device: DEVICE_TYPING | None = None,
        dtype: str | torch.dtype | None = torch.int64,
        **kwargs,
    ):
        super().__init__(shape=shape, device=device, dtype=dtype, **kwargs)<|MERGE_RESOLUTION|>--- conflicted
+++ resolved
@@ -902,10 +902,6 @@
             use_mask (bool, optional): If ``True`` and the spec has a mask,
                 samples that are masked are excluded. Default is ``False``.
         """
-        ...
-
-    @abc.abstractmethod
-    def has_mask(self) -> bool:
         ...
 
     def project(
@@ -1375,9 +1371,6 @@
             [spec.enumerate(use_mask) for spec in self._specs], dim=self.stack_dim + 1
         )
 
-    def has_mask(self) -> bool:
-        return all(spec.has_mask() for spec in self._specs)
-
     def __len__(self):
         return self.shape[0]
 
@@ -1876,9 +1869,6 @@
             .expand(*self.shape, self.n)
             .permute(-2, *range(self.ndimension() - 1), -1)
         )
-
-    def has_mask(self) -> bool:
-        return self.mask is not None
 
     def index(self, index: INDEX_TYPING, tensor_to_index: torch.Tensor) -> torch.Tensor:
         if not isinstance(index, torch.Tensor):
@@ -2215,9 +2205,6 @@
             f"enumerate is not implemented for spec of class {type(self).__name__}."
         )
 
-    def has_mask(self) -> bool:
-        return False
-
     def cardinality(self) -> int:
         return float("inf")
 
@@ -2603,14 +2590,7 @@
     def enumerate(self, use_mask: bool = False) -> Any:
         raise NotImplementedError("Cannot enumerate a NonTensor spec.")
 
-<<<<<<< HEAD
-    def has_mask(self) -> bool:
-        return False
-
-    def to(self, dest: Union[torch.dtype, DEVICE_TYPING]) -> NonTensor:
-=======
     def to(self, dest: torch.dtype | DEVICE_TYPING) -> NonTensor:
->>>>>>> 69f1be71
         if isinstance(dest, torch.dtype):
             dest_dtype = dest
             dest_device = self.device
@@ -2931,9 +2911,6 @@
     def enumerate(self, use_mask: bool = False) -> Any:
         raise NotImplementedError("enumerate cannot be called with continuous specs.")
 
-    def has_mask(self) -> bool:
-        return False
-
     def expand(self, *shape):
         if len(shape) == 1 and isinstance(shape[0], (tuple, list, torch.Size)):
             shape = shape[0]
@@ -3114,9 +3091,6 @@
             -1,
         )
         return enums
-
-    def has_mask(self) -> bool:
-        return self.mask is not None
 
     def update_mask(self, mask):
         """Sets a mask to prevent some of the possible outcomes when a sample is taken.
@@ -3583,9 +3557,6 @@
             arange = arange.view(-1, *(1,) * self.ndim)
         return arange.expand(n, *self.shape)
 
-    def has_mask(self) -> bool:
-        return self.mask is not None
-
     @property
     def n(self):
         n = self.space.n
@@ -4022,9 +3993,6 @@
     def enumerate(self, use_mask: bool = False) -> list[Any]:
         return [s for choice in self._choices for s in choice.enumerate()]
 
-    def has_mask(self) -> bool:
-        return False
-
     def _project(
         self, val: torch.Tensor | TensorDictBase
     ) -> torch.Tensor | TensorDictBase:
@@ -4322,9 +4290,6 @@
         arange = arange.view(arange.shape[0], *(1,) * (self.ndim - 1), self.shape[-1])
         arange = arange.expand(arange.shape[0], *self.shape)
         return arange
-
-    def has_mask(self) -> bool:
-        return self.mask is not None
 
     def cardinality(self) -> int:
         return self.nvec._base.prod()
@@ -5402,9 +5367,6 @@
             samples = cls.from_dict({}, batch_size=self.shape, device=self.device)
         return samples
 
-    def has_mask(self) -> bool:
-        return all(spec.has_mask() for _, spec in self.items())
-
     def empty(self):
         """Create a spec like self, but with no entries."""
         try:
@@ -5835,9 +5797,6 @@
             [spec.enumerate(use_mask) for spec in self._specs], dim + 1
         )
 
-    def has_mask(self) -> bool:
-        return all(spec.has_mask() for spec in self._specs)
-
     def __eq__(self, other):
         if not isinstance(other, StackedComposite):
             return False
