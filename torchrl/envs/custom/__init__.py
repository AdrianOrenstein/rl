# Copyright (c) Meta Platforms, Inc. and affiliates.
#
# This source code is licensed under the MIT license found in the
# LICENSE file in the root directory of this source tree.

<<<<<<< HEAD
=======
from .chess import ChessEnv
>>>>>>> e673c970
from .llm import LLMHashingEnv
from .pendulum import PendulumEnv
from .tictactoeenv import TicTacToeEnv<|MERGE_RESOLUTION|>--- conflicted
+++ resolved
@@ -3,10 +3,7 @@
 # This source code is licensed under the MIT license found in the
 # LICENSE file in the root directory of this source tree.
 
-<<<<<<< HEAD
-=======
 from .chess import ChessEnv
->>>>>>> e673c970
 from .llm import LLMHashingEnv
 from .pendulum import PendulumEnv
 from .tictactoeenv import TicTacToeEnv